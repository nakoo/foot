--- conflicted
+++ resolved
@@ -10,10 +10,6 @@
 #define LOG_MODULE "reaper"
 #define LOG_ENABLE_DBG 0
 #include "log.h"
-<<<<<<< HEAD
-#include "debug.h"
-=======
->>>>>>> dcd4f1ca
 
 struct child {
     pid_t pid;
