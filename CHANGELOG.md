# Changelog

<<<<<<< HEAD
* [Unreleased](#Unreleased)
=======
* [1.6.4](#1-6-4)
>>>>>>> dcd4f1ca
* [1.6.3](#1-6-3)
* [1.6.2](#1-6-2)
* [1.6.1](#1-6-1)
* [1.6.0](#1-6-0)
* [1.5.4](#1-5-4)
* [1.5.3](#1-5-3)
* [1.5.2](#1-5-2)
* [1.5.1](#1-5-1)
* [1.5.0](#1-5-0)
* [1.4.4](#1-4-4)
* [1.4.3](#1-4-3)
* [1.4.2](#1-4-2)
* [1.4.1](#1-4-1)
* [1.4.0](#1-4-0)
* [1.3.0](#1-3-0)
* [1.2.3](#1-2-3)
* [1.2.2](#1-2-2)
* [1.2.1](#1-2-1)
* [1.2.0](#1-2-0)


<<<<<<< HEAD
## Unreleased
### Added

* The `pad` option now accepts an optional third argument, `center`
  (e.g. `pad=5x5 center`), causing the grid to be centered in the
  window, with equal amount of padding of the left/right and
  top/bottom side (https://codeberg.org/dnkl/foot/issues/273).
* `line-height`, `letter-spacing`, `horizontal-letter-offset` and
  `vertical-letter-offset` to `foot.ini`. These options let you tweak
  cell size and glyph positioning
  (https://codeberg.org/dnkl/foot/issues/244).
* Key/mouse binding `select-extend-character-wise`, which forces the
  selection mode to 'character-wise' when extending a selection.
* `DECSET` `47`, `1047` and `1048`.
=======
## 1.6.4

### Added

>>>>>>> dcd4f1ca
* `selection-target=none|primary|clipboard|both` to `foot.ini`. It can
  be used to configure which clipboard(s) selected text should be
  copied to. The default is `primary`, which corresponds to the
  behavior in older foot releases
  (https://codeberg.org/dnkl/foot/issues/288).
<<<<<<< HEAD
* URL detection. URLs are highlighted and activated using the keyboard
  (**no** mouse support). See **foot**(1)::URLs, or
  [README.md](README.md#urls) for details
  (https://codeberg.org/dnkl/foot/issues/14).
* `-d,--log-level={info|warning|error}` to both `foot` and
  `footclient` (https://codeberg.org/dnkl/foot/issues/337).
=======
>>>>>>> dcd4f1ca


### Changed

<<<<<<< HEAD
* The fcft and tllist library subprojects are now handled via Meson
  [wrap files](https://mesonbuild.com/Wrap-dependency-system-manual.html)
  instead of needing to be manually cloned.
* Box drawing characters are now rendered by foot, instead of using
  font glyphs (https://codeberg.org/dnkl/foot/issues/198)
* Double- or triple clicking then dragging now extends the selection
  word- or line-wise (https://codeberg.org/dnkl/foot/issues/267).
* The line thickness of box drawing characters now depend on the font
  size (https://codeberg.org/dnkl/foot/issues/281).
* Extending a word/line-wise selection now uses the original selection
  mode instead of switching to character-wise.
* While doing an interactive resize of a foot window, foot now
  requires 100ms of idle time (where the window size does not change)
  before sending the new dimensions to the client application. The
  timing can be tweaked, or completely disabled, by setting
  `resize-delay-ms` (https://codeberg.org/dnkl/foot/issues/301).
=======
>>>>>>> dcd4f1ca
* The IME state no longer stays stuck in the terminal if the IME goes
  away during preedit.
* `-Dterminfo` changed from a `boolean` to a `feature` option.
* Use standard signals instead of a signalfd to handle
  `SIGCHLD`. Fixes an issue on FreeBSD where foot did not detect when
  the client application had terminated.


<<<<<<< HEAD
### Deprecated
### Removed

* The `-g,--geometry` command-line option (which had been deprecated
  and superseded by `-w,--window-size-pixels` since 1.5.0).


### Fixed

* Some mouse bindings (_primary paste_, for example) did not require
  `shift` to be pressed while used in a mouse grabbing
  application. This meant the mouse event was never seen by the
  application.
* `BS`, `HT` and `DEL` from being stripped in bracketed paste mode.


### Security
### Contributors

* [craigbarnes](https://codeberg.org/craigbarnes)
=======
### Fixed

* `BS`, `HT` and `DEL` from being stripped in bracketed paste mode.


### Contributors

>>>>>>> dcd4f1ca
* [tdeo](https://codeberg.org/tdeo)
* jbeich


## 1.6.3

### Added

* Completions for fish shell
  (https://codeberg.org/dnkl/foot/issues/11)
* FreeBSD support (https://codeberg.org/dnkl/foot/issues/238).
* IME popup location support: foot now sends the location of the cursor
  so any popup can be displayed near the text that is being typed.


### Changed

* Trailing comments in `foot.ini` must now be preceded by a space or tab
  (https://codeberg.org/dnkl/foot/issues/270)
* The scrollback search box no longer accepts non-printable characters.
* Non-formatting C0 control characters, `BS`, `HT` and `DEL` are now
  stripped from pasted text.


### Fixed

* Exit when the client application terminates, not when the TTY file
  descriptor is closed.
* Crash on compositors not implementing the _text input_ interface
  (https://codeberg.org/dnkl/foot/issues/259).
* Erased, overflowing glyphs (when
  `tweak.allow-overflowing-double-width-glyphs=yes` - the default) not
  properly erasing the cell overflowed **into**.
* `word-delimiters` option ignores `#` and subsequent characters
  (https://codeberg.org/dnkl/foot/issues/270)
* Combining characters not being rendered when composed with colored
  bitmap glyphs (i.e. colored emojis).
* Pasting URIs from the clipboard when the source has not
  newline-terminated the last URI
  (https://codeberg.org/dnkl/foot/issues/291).
* Sixel “current geometry” query response not being bounded by the
  current window dimensions (fixes `lsix` output)
* Crash on keyboard input when repeat rate was zero (i.e. no repeat).
* Wrong button encoding of mouse buttons 6 and 7 in mouse events.
* Scrollback search not matching composed characters.
* High CPU usage when holding down e.g. arrow keys while in scrollback
  search mode.
* Rendering of composed characters in the scrollback search box.
* IME pre-edit cursor when positioned at the end of the pre-edit
  string.
* Scrollback search not matching multi-column characters.


### Contributors

* [pc](https://codeberg.org/pc)
* [FollieHiyuki](https://codeberg.org/FollieHiyuki)
* jbeich
* [tdeo](https://codeberg.org/tdeo)


## 1.6.2

### Fixed

* Version number in `meson.build`.


## 1.6.1
### Added

* `--seed` to `generate-alt-random.py`, enabling deterministic PGO
  builds.


### Changed


* Use `-std=c11` instead of `-std=c18`.
* Added `-Wno-profile-instr-unprofiled` to Clang cflags in PGO builds
  ([INSTALL.md](https://codeberg.org/dnkl/foot/src/branch/releases/1.6/INSTALL.md#user-content-performance-optimized-pgo))


### Fixed

* Missing dependencies in meson, causing heavily parallelized builds
  to fail.
* Background color when alpha < 1.0 being wrong
  (https://codeberg.org/dnkl/foot/issues/249).
* `generate-alt-random.py` failing in containers.


### Contributors

* [craigbarnes](https://codeberg.org/craigbarnes)
* [sterni](https://codeberg.org/sterni)


## 1.6.0

### For packagers

Starting with this release, foot can be PGO:d (compiled using profile
guided optimizations) **without** a running Wayland session. This
means foot can be PGO:d in e.g. sandboxed build scripts. See
[INSTALL.md](INSTALL.md#user-content-performance-optimized-pgo).


### Added

* IME support. This is compile-time optional, see
  [INSTALL.md](INSTALL.md#user-content-options)
  (https://codeberg.org/dnkl/foot/issues/134).
* `DECSET` escape to enable/disable IME: `CSI ? 737769 h` enables IME
  and `CSI ? 737769 l` disables it. This can be used to
  e.g. enable/disable IME when entering/leaving insert mode in vim.
* `dpi-aware` option to `foot.ini`. The default, `auto`, sizes fonts
  using the monitor’s DPI when output scaling has been
  **disabled**. If output scaling has been **enabled**, fonts are
  sized using the scaling factor. DPI-only font sizing can be forced
  by setting `dpi-aware=yes`. Setting `dpi-aware=no` forces font
  sizing to be based on the scaling factor.
  (https://codeberg.org/dnkl/foot/issues/206).
* Implement reverse auto-wrap (_auto\_left\_margin_, _bw_, in
  terminfo). This mode can be enabled/disabled with `CSI ? 45 h` and
  `CSI ? 45 l`. It is **enabled** by default
  (https://codeberg.org/dnkl/foot/issues/150).
* `bell` option to `foot.ini`. Can be set to `set-urgency` to make
  foot render the margins in red when receiving `BEL` while **not**
  having keyboard focus. Applications can dynamically enable/disable
  this with the `CSI ? 1042 h` and `CSI ? 1042 l` escape
  sequences. Note that Wayland does **not** implement an _urgency_
  hint like X11, but that there is a
  [proposal](https://gitlab.freedesktop.org/wayland/wayland-protocols/-/merge_requests/9)
  to add support for this. The value `set-urgency` was chosen for
  forward-compatibility, in the hopes that this proposal eventualizes
  (https://codeberg.org/dnkl/foot/issues/157).
* `bell` option can also be set to `notify`, in which case a desktop
  notification is emitted when foot receives `BEL` in an unfocused
  window.
* `word-delimiters` option to `foot.ini`
  (https://codeberg.org/dnkl/foot/issues/156).
* `csd.preferred` can now be set to `none` to disable window
  decorations. Note that some compositors will render SSDs despite
  this option being used (https://codeberg.org/dnkl/foot/issues/163).
* Terminal content is now auto-scrolled when moving the mouse above or
  below the window while selecting
  (https://codeberg.org/dnkl/foot/issues/149).
* `font-bold`, `font-italic` `font-bold-italic` options to
  `foot.ini`. These options allow custom bold/italic fonts. They are
  unset by default, meaning the bold/italic version of the regular
  font is used (https://codeberg.org/dnkl/foot/issues/169).
* Drag & drop support; text, files and URLs can now be dropped in a
  foot terminal window (https://codeberg.org/dnkl/foot/issues/175).
* `clipboard-paste` and `primary-paste` scrollback search bindings. By
  default, they are bound to `ctrl+v ctrl+y` and `shift+insert`
  respectively, and lets you paste from the clipboard or primary
  selection into the search buffer.
* Support for `pipe-*` actions in mouse bindings. It was previously
  not possible to add a command to these actions when used in mouse
  bindings, making them useless
  (https://codeberg.org/dnkl/foot/issues/183).
* `bold-text-in-bright` option to `foot.ini`. When enabled, bold text
  is rendered in a brighter color
  (https://codeberg.org/dnkl/foot/issues/199).
* `-w,--window-size-pixels` and `-W,--window-size-chars` command line
  options to `footclient` (https://codeberg.org/dnkl/foot/issues/189).
* Short command line options for `--title`, `--maximized`,
  `--fullscreen`, `--login-shell`, `--hold` and `--check-config`.
* `DECSET` escape to modify the `escape` key to send `\E[27;1;27~`
  instead of `\E`: `CSI ? 27127 h` enables the new behavior, `CSI ?
  27127 l` disables it (the default).
* OSC 777;notify: desktop notifications. Use in combination with the
  new `notify` option in `foot.ini`
  (https://codeberg.org/dnkl/foot/issues/224).
* Status line terminfo capabilities `hs`, `tsl`, `fsl` and `dsl`. This
  enables e.g. vim to set the window title
  (https://codeberg.org/dnkl/foot/issues/242).


### Changed

* Blinking text now uses the foreground color, but dimmed down in its
  off state, instead of the background color.
* Sixel default maximum size is now 10000x10000 instead of the current
  window size.
* Graphical glitches/flashes when resizing the window while running a
  fullscreen application, i.e. the 'alt' screen
  (https://codeberg.org/dnkl/foot/issues/221).
* Cursor will now blink if **either** `CSI ? 12 h` or `CSI Ps SP q`
  has been used to enable blinking. **cursor.blink** in `foot.ini`
  controls the default state of `CSI Ps SP q`
  (https://codeberg.org/dnkl/foot/issues/218).
* The sub-parameter versions of the SGR RGB color escapes (e.g
  `\E[38:2...m`) can now be used _without_ the color space ID
  parameter.
* SGR 21 no longer disables **bold**. According to ECMA-48, SGR 21 is
  _”double underline_”. Foot does not (yet) implement that, but that’s
  no reason to implement a non-standard behavior.
* `DECRQM` now returns actual state of the requested mode, instead of
  always returning `2`.


### Removed

* Support for loading configuration from `$XDG_CONFIG_HOME/footrc`.
* `scrollback` option from `foot.ini`.
* `geometry` from `foot.ini`.
* Key binding action `scrollback-up` and `scrollback-down`.


### Fixed

* Error when re-assigning a default key binding
  (https://codeberg.org/dnkl/foot/issues/233).
* `\E[s`+`\E[u` (save/restore cursor) now saves and restores
  attributes and charset configuration, just like `\E7`+`\E8`.
* Report mouse motion events to the client application also while
  dragging the cursor outside the grid.
* Parsing of the sub-parameter versions of indexed SGR color escapes
  (e.g. `\E[38:5...m`)
* Frames occasionally being rendered while application synchronized
  updates is in effect.
* Handling of failures to parse the font specification string.
* Extra private/intermediate characters in escape sequences not being
  ignored.


### Contributors

* [kennylevinsen](https://codeberg.org/kennylevinsen)
* [craigbarnes](https://codeberg.org/craigbarnes)


## 1.5.4

### Changed


* Num Lock by default overrides the keypad mode. See
  **foot.ini**(5)::KEYPAD, or
  [README.md](README.md#user-content-keypad) for details
  (https://codeberg.org/dnkl/foot/issues/194).
* Single-width characters with double-width glyphs are now allowed to
  overflow into neighboring cells by default. Set
  **tweak.allow-overflowing-double-width-glyphs** to ‘no’ to disable
  this.

### Fixed

* Resize very slow when window is hidden
  (https://codeberg.org/dnkl/foot/issues/190).
* Key mappings for key combinations with `shift`+`tab`
  (https://codeberg.org/dnkl/foot/issues/210).
* Key mappings for key combinations with `alt`+`return`.
* `footclient` `-m` (`--maximized`) flag being ignored.
* Crash with explicitly sized sixels with a height less than 6 pixels.
* Key mappings for `esc` with modifiers.


### Contributors

* [craigbarnes](https://codeberg.org/craigbarnes)


## 1.5.3

### Fixed

* Crash when libxkbcommon cannot find a suitable libX11 _compose_
  file. Note that foot will run, but without support for dead keys.
  (https://codeberg.org/dnkl/foot/issues/170).
* Restored window size when window is un-tiled.
* XCursor shape in CSD corners when window is tiled.
* Error handling when processing keyboard input (maybe
  https://codeberg.org/dnkl/foot/issues/171).
* Compilation error _"overflow in conversion from long 'unsigned int'
  to 'int' changes value... "_ seen on platforms where the `request`
  argument in `ioctl(3)` is an `int` (for example: linux/ppc64).
* Crash when using the mouse in alternate scroll mode in an unfocused
  window (https://codeberg.org/dnkl/foot/issues/179).
* Character dropped from selection when "right-click-hold"-extending a
  selection (https://codeberg.org/dnkl/foot/issues/180).


## 1.5.2

### Fixed

* Regression: middle clicking double pastes in e.g. vim
  (https://codeberg.org/dnkl/foot/issues/168)


## 1.5.1

### Changed

* Default value of the **scrollback.multiplier** option in `foot.ini`
  from `1.0` to `3.0`.
* `shift`+`insert` now pastes from the primary selection by
  default. This is in addition to middle-clicking with the mouse.


### Fixed

* Mouse bindings now match even if the actual click count is larger
  than specified in the binding. This allows you to, for example,
  quickly press the middle-button to paste multiple times
  (https://codeberg.org/dnkl/foot/issues/146).
* Color flashes when changing the color palette with OSC 4,10,11
  (https://codeberg.org/dnkl/foot/issues/141).
* Scrollback position is now retained when resizing the window
  (https://codeberg.org/dnkl/foot/issues/142).
* Trackpad scrolling speed to better match the mouse scrolling speed,
  and to be consistent with other (Wayland) terminal emulators. Note
  that it is (much) slower compared to previous foot versions. Use the
  **scrollback.multiplier** option in `foot.ini` if you find the new
  speed too slow (https://codeberg.org/dnkl/foot/issues/144).
* Crash when `foot.ini` contains an invalid section name
  (https://codeberg.org/dnkl/foot/issues/159).
* Background opacity when in _reverse video_ mode.
* Crash when writing a sixel image that extends outside the terminal's
  right margin (https://codeberg.org/dnkl/foot/issues/151).
* Sixel image at non-zero column positions getting sheared at
  seemingly random occasions
  (https://codeberg.org/dnkl/foot/issues/151).
* Crash after either resizing a window or changing the font size if
  there were sixels present in the scrollback while doing so.
* _Send Device Attributes_ to only send a response if `Ps == 0`.
* Paste from primary when clipboard is empty.


### Contributors

* [craigbarnes](https://codeberg.org/craigbarnes)
* [zar](https://codeberg.org/zar)


## 1.5.0

### Deprecated

* `$XDG_CONFIG_HOME/footrc`/`~/.config/footrc`. Use
  `$XDG_CONFIG_HOME/foot/foot.ini`/`~/.config/foot/foot.ini` instead.
* **scrollback** option in `foot.ini`. Use **scrollback.lines**
  instead.
* **scrollback-up** key binding. Use **scrollback-up-page** instead.
* **scrollback-down** key binding. Use **scrollback-down-page**
  instead.


### Added

* Scrollback position indicator. This feature is optional and
  controlled by the **scrollback.indicator-position** and
  **scrollback.indicator-format** options in `foot.ini`
  (https://codeberg.org/dnkl/foot/issues/42).
* Key bindings in _scrollback search_ mode are now configurable.
* `--check-config` command line option.
* **pipe-selected** key binding. Works like **pipe-visible** and
  **pipe-scrollback**, but only pipes the currently selected text, if
  any (https://codeberg.org/dnkl/foot/issues/51).
* **mouse.hide-when-typing** option to `foot.ini`.
* **scrollback.multiplier** option to `foot.ini`
  (https://codeberg.org/dnkl/foot/issues/54).
* **colors.selection-foreground** and **colors.selection-background**
  options to `foot.ini`.
* **tweak.render-timer** option to `foot.ini`.
* Modifier support in mouse bindings
  (https://codeberg.org/dnkl/foot/issues/77).
* Click count support in mouse bindings, i.e double- and triple-click
  (https://codeberg.org/dnkl/foot/issues/78).
* All mouse actions (begin selection, select word, select row etc) are
  now configurable, via the new **select-begin**,
  **select-begin-block**, **select-extend**, **select-word**,
  **select-word-whitespace** and **select-row** options in the
  **mouse-bindings** section in `foot.ini`
  (https://codeberg.org/dnkl/foot/issues/79).
* Implement XTSAVE/XTRESTORE escape sequences, `CSI ? Ps s` and `CSI ?
  Ps r` (https://codeberg.org/dnkl/foot/issues/91).
* `$COLORTERM` is now set to `truecolor` at startup, to indicate
  support for 24-bit RGB colors.
* Experimental support for rendering double-width glyphs with a
  character width of 1. Must be explicitly enabled with
  `tweak.allow-overflowing-double-width-glyphs`
  (https://codeberg.org/dnkl/foot/issues/116).
* **initial-window-size-pixels** options to `foot.ini` and
  `-w,--window-size-pixels` command line option to `foot`. This option
  replaces the now deprecated **geometry** and `-g,--geometry`
  options.
* **initial-window-size-chars** option to `foot.ini` and
  `-W,--window-size-chars` command line option to `foot`. This option
  configures the initial window size in **characters**, and is an
  alternative to **initial-window-size-pixels**.
* **scrollback-up-half-page** and **scrollback-down-half-page** key
  bindings. They scroll up/down half of a page in the scrollback
  (https://codeberg.org/dnkl/foot/issues/128).
* **scrollback-up-line** and **scrollback-down-line** key
  bindings. They scroll up/down a single line in the scrollback.
* **mouse.alternate-scroll-mode** option to `foot.ini`. This option
  controls the initial state of the _Alternate Scroll Mode_, and
  defaults to `yes`. When enabled, mouse scroll events are translated
  to up/down key events in the alternate screen, letting you scroll in
  e.g. `less` and other applications without enabling native mouse
  support in them (https://codeberg.org/dnkl/foot/issues/135).


### Changed

* Renamed man page for `foot.ini` from **foot**(5) to **foot.ini**(5).
* Configuration errors are no longer fatal; foot will start and print
  an error inside the terminal (and of course still log errors on
  stderr).
* Default `--server` socket path to use `$WAYLAND_DISPLAY` instead of
  `$XDG_SESSION_ID` (https://codeberg.org/dnkl/foot/issues/55).
* Trailing empty cells are no longer highlighted in mouse selections.
* Foot now searches for its configuration in
  `$XDG_DATA_DIRS/foot/foot.ini`, if no configuration is found in
  `$XDG_CONFIG_HOME/foot/foot.ini` or in `$XDG_CONFIG_HOME/footrc`.
* Minimum window size changed from four rows and 20 columns, to 1 row
  and 2 columns.
* **scrollback-up/down** renamed to **scrollback-up/down-page**.
* fcft >= 2.3.0 is now required.


### Fixed

* Command lines for **pipe-visible** and **pipe-scrollback** are now
  tokenized (i.e. syntax checked) when the configuration is loaded,
  instead of every time the key binding is executed.
* Incorrect multi-column character spacer insertion when reflowing
  text.
* Compilation errors in 32-bit builds.
* Mouse cursor style in top and left margins.
* Selection is now **updated** when the cursor moves outside the grid
  (https://codeberg.org/dnkl/foot/issues/70).
* Viewport sometimes not moving when doing a scrollback search.
* Crash when canceling a scrollback search and the window had been
  resized while searching.
* Selection start point not moving when the selection changes
  direction.
* OSC 10/11/104/110/111 (modify colors) did not update existing screen
  content (https://codeberg.org/dnkl/foot/issues/94).
* Extra newlines when copying empty cells
  (https://codeberg.org/dnkl/foot/issues/97).
* Mouse events from being sent to client application when a mouse
  binding has consumed it.
* Input events from getting mixed with paste data
  (https://codeberg.org/dnkl/foot/issues/101).
* Missing DPI values for “some” monitors on Gnome
  (https://codeberg.org/dnkl/foot/issues/118).
* Handling of multi-column composed characters while reflowing.
* Escape sequences sent for key combinations with `Return`, that did
  **not** include `Alt`.
* Clipboard (or primary selection) is now cleared when receiving an
  OSC-52 command with an invalid base64 encoded payload.
* Cursor position being set outside the grid when reflowing text.
* CSD buttons to be hidden when window size becomes so small that they
  no longer fit.


### Contributors

* [craigbarnes](https://codeberg.org/craigbarnes)
* [birger](https://codeberg.org/birger)
* [Ordoviz](https://codeberg.org/Ordoviz)
* [cherti](https://codeberg.org/cherti)


## 1.4.4
### Changed

* Mouse cursor is now always a `left_ptr` when inside the margins, to
  indicate it is not possible to start a selection.


### Fixed

* Crash when starting a selection inside the margins.
* Improved font size consistency across multiple monitors with
  different DPI (https://codeberg.org/dnkl/foot/issues/47).
* Handle trailing comments in `footrc`


## 1.4.3
### Added

* Section to [README.md](README.md) describing how to programmatically
  identify foot.
* [LICENSE](LICENSE), [README.md](README.md) and
  [CHANGELOG.md](CHANGELOG.md) are now installed to
  `${datadir}/doc/foot`.
* Support for escaping quotes in **pipe-visible** and
  **pipe-scrollback** commands.


### Changed

* Primary DA to no longer indicate support for _Selective Erase_,
  _Technical Characters_ and _Terminal State Interrogation_.
* Secondary DA to report foot as a VT220 instead of a VT420.
* Secondary DA to report foot's version number in parameter 2, the
  _Firmware Version_. The string is made up of foot's major, minor and
  patch version numbers, always using two digits for each version
  number and without any other separating characters. Thus, _1.4.2_
  would be reported as `010402` (i.e. the full response would be
  `\E[>1;010402;0c`).
* Scrollback search to only move the viewport if the match lies
  outside it.
* Scrollback search to focus match, that requires a viewport change,
  roughly in the center of the screen.
* Extending a selection with the right mouse button now works while
  dragging the mouse.


### Fixed

* Crash in scrollback search.
* Crash when a **pipe-visible** or **pipe-scrollback** command
  contained an unclosed quote
  (https://codeberg.org/dnkl/foot/issues/49).


### Contributors

* [birger](https://codeberg.org/birger)
* [cherti](https://codeberg.org/cherti)


## 1.4.2

### Changed

* Maximum window title length from 100 to 2048.


### Fixed

* Crash when overwriting a sixel and the row being overwritten did not
  cover an entire cell.
* Assertion failure in debug builds when overwriting a sixel image.


## 1.4.1

### Fixed

* Compilation errors in release builds with some combinations of
  compilers and compiler flags.


## 1.4.0

### Added

* `Sync` to terminfo. This is a tmux extension that indicates
  _"Synchronized Updates"_ are supported.
* `--hold` command line option to `footclient`.
* Key mapping for `KP_Decimal`.
* Terminfo entries for keypad keys: `ka1`, `ka2`, `ka3`, `kb1`, `kb3`,
  `kc1`, `kc2`, `kc3`, `kp5`, `kpADD`, `kpCMA`, `kpDIV`, `kpDOT`,
  `kpMUL`, `kpSUB` and `kpZRO`.
* **blink** option to `footrc`; a boolean that lets you control
    whether the cursor should blink or not by default. Note that
    applications can override this.
* Multi-seat support
* Implemented `C0::FF` (form feed)
* **pipe-visible** and **pipe-scrollback** key bindings. These let you
  pipe either the currently visible text, or the entire scrollback to
  external tools (https://codeberg.org/dnkl/foot/issues/29). Example:
  `pipe-visible=[sh -c "xurls | bemenu | xargs -r firefox] Control+Print`


### Changed

* Background transparency to only be used with the default background
  color.
* Copy-to-clipboard/primary-selection to insert a line break if either
  the last cell on the previous line or the first cell on the next
  line is empty.
* Number of lines to scroll is now always clamped to the number of
  lines in the scrolling region..
* New terminal windows spawned with `ctrl`+`shift`+`n` are no longer
  double forked.
* Unicode combining character overflow errors are only logged when
  debug logging has been enabled.
* OSC 4 (_Set Color_) now updates already rendered cells, excluding
  scrollback.
* Mouse cursor from `hand2` to `left_ptr` when client is capturing the
  mouse.
* Sixel images are now removed when the font size is **decreased**.
* `DECSCUSR` (_Set Cursor Style_, `CSI Ps SP q`) now uses `Ps=0`
  instead of `Ps=2` to reset the style to the user configured default
  style. `Ps=2` now always configures a _Steady Block_ cursor.
* `Se` terminfo capability from `\E[2 q` to `\E[ q`.
* Hollow cursor to be drawn when window has lost _keyboard_ focus
  rather than _visual_ focus.


### Fixed

* Do not stop an ongoing selection when `shift` is released. When the
  client application is capturing the mouse, one must hold down
  `shift` to start a selection. This selection is now finalized only
  when the mouse button is released - not as soon as `shift` is
  released.
* Selected cells did not appear selected if programmatically modified.
* Rare crash when scrolling and the new viewport ended up **exactly**
  on the wrap around.
* Selection handling when viewport wrapped around.
* Restore signal mask in the client process.
* Set `IUTF8`.
* Selection of double-width characters. It is no longer possible to
  select half of a double-width character.
* Draw hollow block cursor on top of character.
* Set an initial `TIOCSWINSZ`. This ensures clients never read a
  `0x0` terminal size (https://codeberg.org/dnkl/foot/issues/20).
* Glyphs overflowing into surrounding cells
  (https://codeberg.org/dnkl/foot/issues/21).
* Crash when last rendered cursor cell had scrolled off screen and
  `\E[J3` was executed.
* Assert (debug builds) when an `\e]4` OSC escape was not followed by
  a `;`.
* Window title always being set to "foot" on reset.
* Terminfo entry `kb2` (center keypad key); it is now set to `\EOu`
  (which is what foot emits) instead of the incorrect value `\EOE`.
* Palette re-use in sixel images. Previously, the palette was reset
  after each image.
* Do not auto-resize a sixel image for which the client has specified
  a size. This fixes an issue where an image would incorrectly
  overflow into the cell row beneath.
* Text printed, or other sixel images drawn, on top of a sixel image
  no longer erases the entire image, only the part(s) covered by the
  new text or image.
* Sixel images being erased when printing text next to them.
* Sixel handling when resizing window.
* Sixel handling when scrollback wraps around.
* Foot now issues much fewer `wl_surface_damage_buffer()` calls
  (https://codeberg.org/dnkl/foot/issues/35).
* `C0::VT` to be processed as `C0::LF`. Previously, `C0::VT` would
  only move the cursor down, but never scroll.
* `C0::HT` (_Horizontal Tab_, or `\t`) no longer clears `LCF` (_Last
  Column Flag_).
* `C0::LF` now always clears `LCF`. Previously, it only cleared it
  when the cursor was **not** at the bottom of the scrolling region.
* `IND` and `RI` now clears `LCF`.
* `DECAWM` now clears `LCF`.
* A multi-column character that does not fit on the current line is
  now printed on the next line, instead of only printing half the
  character.
* Font size can no longer be reduced to negative values
  (https://codeberg.org/dnkl/foot/issues/38).


## 1.3.0

### Added

* User configurable key- and mouse bindings. See `man 5 foot` and the
  example `footrc` (https://codeberg.org/dnkl/foot/issues/1)
* **initial-window-mode** option to `footrc`, that lets you control
  the initial mode for each newly spawned window: _windowed_,
  _maximized_ or _fullscreen_.
* **app-id** option to `footrc` and `--app-id` command line option,
  that sets the _app-id_ property on the Wayland window.
* **title** option to `footrc` and `--title` command line option, that
  sets the initial window title.
* Right mouse button extends the current selection.
* `CSI Ps ; Ps ; Ps t` escape sequences for the following parameters:
  `11t`, `13t`, `13;2t`, `14t`, `14;2t`, `15t`, `19t`.
* Unicode combining characters.


### Changed

* Spaces no longer removed from zsh font name completions.
* Default key binding for _spawn-terminal_ to ctrl+shift+n.
* Renderer is now much faster with interactive scrolling
  (https://codeberg.org/dnkl/foot/issues/4)
* memfd sealing failures are no longer fatal errors.
* Selection to no longer be cleared on resize.
* The current monitor's subpixel order (RGB/BGR/V-RGB/V-BGR) is
  preferred over FontConfig's `rgba` property. Only if the monitor's
  subpixel order is `unknown` is FontConfig's `rgba` property used. If
  the subpixel order is `none`, then grayscale antialiasing is
  used. The subpixel order is ignored if antialiasing has been
  disabled.
* The four primary font variants (normal, bold, italic, bold italic)
  are now loaded in parallel. This speeds up both the initial startup
  time, as well as DPI changes.
* Command line parsing no longer tries to parse arguments following
  the command-to-execute. This means one can now write `foot sh -c
  true` instead of `foot -- sh -c true`.


### Removed

* Keyboard/pointer handler workarounds for Sway 1.2.


### Fixed

* Sixel images moved or deleted on window resize.
* Cursor sometimes incorrectly restored on exit from alternate screen.
* 'Underline' cursor being invisible on underlined text.
* Restored cursor position in 'normal' screen when window was resized
  while in 'alt' screen.
* Hostname in OSC 7 URI not being validated.
* OSC 4 with multiple `c;spec` pairs.
* Alt+Return to emit "ESC \r".
* Trackpad sloooow scrolling to eventually scroll a line.
* Memory leak in terminal reset.
* Translation of cursor coordinates on resize
* Scaling color specifiers in OSC sequences.
* `OSC 12 ?` to return the cursor color, not the cursor's text color.
* `OSC 12;#000000` to configure the cursor to use inverted
  foreground/background colors.
* Call `ioctl(TIOCSCTTY)` on the pts fd in the slave process.


## 1.2.3

### Fixed
* Forgot to version bump 1.2.2


## 1.2.2

### Changed

* Changed icon name in `foot.desktop` and `foot-server.desktop` from
  _terminal_ to _utilities-terminal_.
* `XDG_SESSION_ID` is now included in the server/daemon default socket
  path.


### Fixed

* Window size doubling when moving window between outputs with
  different scaling factors (https://codeberg.org/dnkl/foot/issues/3).
* Font being too small on monitors with fractional scaling
  (https://codeberg.org/dnkl/foot/issues/5).


## 1.2.1

### Fixed

* Building AUR package


## 1.2.0

### Added

* Run-time text resize using ctrl-+, ctrl+- and ctrl+0
* Font size adjusts dynamically to outputs' DPI
* Reflow text when resizing window
* **pad** option to `footrc`
* **login-shell** option to `footrc` and `--login-shell` command line
  option
* Client side decorations (CSDs). This finally makes foot usable on
  GNOME.
* Sixel graphics support
* OSC 12 and 112 escape sequences (set/reset text cursor color)
* REP CSI escape sequence
* `oc` to terminfo
* foot-server.desktop file
* Window and cell size reporting escape sequences
* `--hold` command line option
* `--print-pid=FILE|FD` command line option


### Changed

* Subpixel antialiasing is only enabled when background is opaque
* Meta/alt ESC prefix can now be disabled with `\E[?1036l`. In this
  mode, the 8:th bit is set and the result is UTF-8 encoded. This can
  also be disabled with `\E[1024l` (in which case the Alt key is
  effectively being ignored).
* terminfo now uses ST instead of BEL as OSC terminator
* Logging to print to stderr, not stdout
* Backspace now emits DEL (^?), and ctrl+backspace emits BS (^H)


### Removed

* '28' from DA response<|MERGE_RESOLUTION|>--- conflicted
+++ resolved
@@ -1,10 +1,7 @@
 # Changelog
 
-<<<<<<< HEAD
 * [Unreleased](#Unreleased)
-=======
 * [1.6.4](#1-6-4)
->>>>>>> dcd4f1ca
 * [1.6.3](#1-6-3)
 * [1.6.2](#1-6-2)
 * [1.6.1](#1-6-1)
@@ -26,7 +23,6 @@
 * [1.2.0](#1-2-0)
 
 
-<<<<<<< HEAD
 ## Unreleased
 ### Added
 
@@ -41,31 +37,16 @@
 * Key/mouse binding `select-extend-character-wise`, which forces the
   selection mode to 'character-wise' when extending a selection.
 * `DECSET` `47`, `1047` and `1048`.
-=======
-## 1.6.4
-
-### Added
-
->>>>>>> dcd4f1ca
-* `selection-target=none|primary|clipboard|both` to `foot.ini`. It can
-  be used to configure which clipboard(s) selected text should be
-  copied to. The default is `primary`, which corresponds to the
-  behavior in older foot releases
-  (https://codeberg.org/dnkl/foot/issues/288).
-<<<<<<< HEAD
 * URL detection. URLs are highlighted and activated using the keyboard
   (**no** mouse support). See **foot**(1)::URLs, or
   [README.md](README.md#urls) for details
   (https://codeberg.org/dnkl/foot/issues/14).
 * `-d,--log-level={info|warning|error}` to both `foot` and
   `footclient` (https://codeberg.org/dnkl/foot/issues/337).
-=======
->>>>>>> dcd4f1ca
-
-
-### Changed
-
-<<<<<<< HEAD
+
+
+### Changed
+
 * The fcft and tllist library subprojects are now handled via Meson
   [wrap files](https://mesonbuild.com/Wrap-dependency-system-manual.html)
   instead of needing to be manually cloned.
@@ -82,8 +63,41 @@
   before sending the new dimensions to the client application. The
   timing can be tweaked, or completely disabled, by setting
   `resize-delay-ms` (https://codeberg.org/dnkl/foot/issues/301).
-=======
->>>>>>> dcd4f1ca
+
+### Deprecated
+### Removed
+
+* The `-g,--geometry` command-line option (which had been deprecated
+  and superseded by `-w,--window-size-pixels` since 1.5.0).
+
+
+### Fixed
+
+* Some mouse bindings (_primary paste_, for example) did not require
+  `shift` to be pressed while used in a mouse grabbing
+  application. This meant the mouse event was never seen by the
+  application.
+
+
+### Security
+### Contributors
+
+* [craigbarnes](https://codeberg.org/craigbarnes)
+
+
+## 1.6.4
+
+### Added
+
+* `selection-target=none|primary|clipboard|both` to `foot.ini`. It can
+  be used to configure which clipboard(s) selected text should be
+  copied to. The default is `primary`, which corresponds to the
+  behavior in older foot releases
+  (https://codeberg.org/dnkl/foot/issues/288).
+
+
+### Changed
+
 * The IME state no longer stays stuck in the terminal if the IME goes
   away during preedit.
 * `-Dterminfo` changed from a `boolean` to a `feature` option.
@@ -92,36 +106,13 @@
   the client application had terminated.
 
 
-<<<<<<< HEAD
-### Deprecated
-### Removed
-
-* The `-g,--geometry` command-line option (which had been deprecated
-  and superseded by `-w,--window-size-pixels` since 1.5.0).
-
-
-### Fixed
-
-* Some mouse bindings (_primary paste_, for example) did not require
-  `shift` to be pressed while used in a mouse grabbing
-  application. This meant the mouse event was never seen by the
-  application.
+### Fixed
+
 * `BS`, `HT` and `DEL` from being stripped in bracketed paste mode.
 
 
-### Security
 ### Contributors
 
-* [craigbarnes](https://codeberg.org/craigbarnes)
-=======
-### Fixed
-
-* `BS`, `HT` and `DEL` from being stripped in bracketed paste mode.
-
-
-### Contributors
-
->>>>>>> dcd4f1ca
 * [tdeo](https://codeberg.org/tdeo)
 * jbeich
 
