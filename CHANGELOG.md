# Changelog

<<<<<<< HEAD
* [Unreleased](#unreleased)
=======
* [1.10.3](#1-10-3)
>>>>>>> a9026f16
* [1.10.2](#1-10-2)
* [1.10.1](#1-10-1)
* [1.10.0](#1-10-0)
* [1.9.2](#1-9-2)
* [1.9.1](#1-9-1)
* [1.9.0](#1-9-0)
* [1.8.2](#1-8-2)
* [1.8.1](#1-8-1)
* [1.8.0](#1-8-0)
* [1.7.2](#1-7-2)
* [1.7.1](#1-7-1)
* [1.7.0](#1-7-0)
* [1.6.4](#1-6-4)
* [1.6.3](#1-6-3)
* [1.6.2](#1-6-2)
* [1.6.1](#1-6-1)
* [1.6.0](#1-6-0)
* [1.5.4](#1-5-4)
* [1.5.3](#1-5-3)
* [1.5.2](#1-5-2)
* [1.5.1](#1-5-1)
* [1.5.0](#1-5-0)
* [1.4.4](#1-4-4)
* [1.4.3](#1-4-3)
* [1.4.2](#1-4-2)
* [1.4.1](#1-4-1)
* [1.4.0](#1-4-0)
* [1.3.0](#1-3-0)
* [1.2.3](#1-2-3)
* [1.2.2](#1-2-2)
* [1.2.1](#1-2-1)
* [1.2.0](#1-2-0)


<<<<<<< HEAD
## Unreleased
### Added

* `[mouse-bindings].selection-override-modifiers` option, specifying
  which modifiers to hold to override mouse grabs by client
  applications and force selection instead.
=======
## 1.10.3

### Added

>>>>>>> a9026f16
* Kitty keyboard protocol:
  - [Report event types](https://sw.kovidgoyal.net/kitty/keyboard-protocol/#report-events)
    (mode `0b10`)
  - [Report alternate keys](https://sw.kovidgoyal.net/kitty/keyboard-protocol/#report-alternates)
    (mode `0b100`, but not that only the _shifted_ key is reported,
    not the _base layout key_)
  - [Report all keys as escape codes](https://sw.kovidgoyal.net/kitty/keyboard-protocol/#report-all-keys)
    (mode `0b1000`)
  - [Report associated text](https://sw.kovidgoyal.net/kitty/keyboard-protocol/#report-text)
    (mode `0b10000`)


<<<<<<< HEAD
### Changed
### Deprecated
### Removed
=======
>>>>>>> a9026f16
### Fixed

* Crash when bitmap fonts are scaled down to very small font sizes
  (https://codeberg.org/dnkl/foot/issues/830).
* Crash when overwriting/erasing an OSC-8 URL.


<<<<<<< HEAD
### Security
### Contributors


=======
>>>>>>> a9026f16
## 1.10.2

### Added

* New value, `max`, for `[tweak].grapheme-width-method`.
* Initial support for the [Kitty keyboard protocol](https://sw.kovidgoyal.net/kitty/keyboard-protocol/).
  Modes supported:
  - [Disambiguate escape codes](https://sw.kovidgoyal.net/kitty/keyboard-protocol/#disambiguate) (mode `0b1`)
* “Window menu” (compositor provided) on right clicks on the CSD title
  bar.


### Fixed

* An ongoing mouse selection is now finalized on a pointer leave event
  (for example by switching workspace while doing a mouse selection).
* OSC-8 URIs in the last column
* OSC-8 URIs sometimes being applied to too many, and seemingly
  unrelated cells (https://codeberg.org/dnkl/foot/issues/816).
* OSC-8 URIs incorrectly being dropped when resizing the terminal
  window with the alternate screen active.
* CSD border not being dimmed when window is not focused.
* Visual corruption with large CSD borders
  (https://codeberg.org/dnkl/foot/issues/823).
* Mouse cursor shape sometimes not being updated correctly.
* Color palette changes (via OSC 4/104) no longer affect RGB colors
  (https://codeberg.org/dnkl/foot/issues/678).


### Contributors

* Jonas Ådahl


## 1.10.1

### Added

* `-Dthemes=false|true` meson command line option. When disabled,
  example theme files are **not** installed.
* XDG desktop file for footclient.


### Fixed

* Regression: `letter-spacing` resulting in a “not a valid option”
  error (https://codeberg.org/dnkl/foot/issues/795).
* Regression: bad section name in configuration error messages.
* Regression: `pipe-*` key bindings not being parsed correctly,
  resulting in invalid error messages
  (https://codeberg.org/dnkl/foot/issues/809).
* OSC-8 data not being cleared when cell is overwritten
  (https://codeberg.org/dnkl/foot/issues/804,
  https://codeberg.org/dnkl/foot/issues/801).


### Contributors

* Arnavion
* Craig Barnes
* Soc Virnyl Silab Estela
* Xiretza


## 1.10.0

### Added

* `notify-focus-inhibit` boolean option, which can be used to control
  whether desktop notifications should be inhibited when the terminal
  has keyboard focus
* `[colors].scrollback-indicator` color-pair option, which specifies
  foreground and background colors for the scrollback indicator.
* `[key-bindings].noop` action. Key combinations assigned to this
  action will not be sent to the application
  (https://codeberg.org/dnkl/foot/issues/765).
* Color schemes are now installed to `${datadir}/foot/themes`.
* `[csd].border-width` and `[csd].border-color`, allowing you to
  configure the width and color of the CSD border.
* Support for `XTMODKEYS` with `Pp=4` and `Pv=2` (_modifyOtherKeys=2_).
* `[colors].dim0-7` options, allowing you to configure custom “dim”
  colors (https://codeberg.org/dnkl/foot/issues/776).


### Changed

* `[tweak].grapheme-shaping` is now enabled by default when both foot
  itself, and fcft has been compiled with support for it.
* Default value of `[tweak].grapheme-width-method` changed from
  `double-width` to `wcswidth`.
* INSTALL.md: `--override tweak.grapheme-shaping=no` added to PGO
  command line.
* Foot now terminates if there are no available seats - for example,
  due to the compositor not implementing a recent enough version of
  the `wl_seat` interface (https://codeberg.org/dnkl/foot/issues/779).
* Boolean options in `foot.ini` are now limited to
  “yes|true|on|1|no|false|off|0”, Previously, anything that did not
  match “yes|true|on”, or a number greater than 0, was treated as
  “false”.
* `[scrollback].multiplier` is no longer applied when the alternate
  screen is in use (https://codeberg.org/dnkl/foot/issues/787).


### Removed

* The bundled PKGBUILD.
* Deprecated `bell` option (replaced with `[bell]` section in 1.8.0).
* Deprecated `url-launch`, `jump-label-letters` and `osc8-underline`
  options (moved to a dedicated `[url]` section in 1.8.0)


### Fixed

* ‘Sticky’ modifiers in input handling; when determining modifier
  state, foot was looking at **depressed** modifiers, not
  **effective** modifiers, like it should.
* Fix crashes after enabling CSD at runtime when `csd.size` is 0.
* Convert `\r` to `\n` when reading clipboard data
  (https://codeberg.org/dnkl/foot/issues/752).
* Clipboard occasionally ceasing to work, until window has been
  re-focused (https://codeberg.org/dnkl/foot/issues/753).
* Don’t propagate window title updates to the Wayland compositor
  unless the new title is different from the old title.


### Contributors

* armin
* Craig Barnes
* Daniel Martí
* feeptr
* Mitja Horvat
* Ronan Pigott
* Stanislav Ochotnický


## 1.9.2

### Changed

* PGO helper scripts no longer set `LC_CTYPE=en_US.UTF-8`. But, note
  that “full” PGO builds still **require** a UTF-8 locale; you need
  to set one manually in your build script
  (https://codeberg.org/dnkl/foot/issues/728).


## 1.9.1

### Added

* Warn when it appears the primary font is not monospaced. Can be
  disabled by setting `[tweak].font-monospace-warn=no`
  (https://codeberg.org/dnkl/foot/issues/704).
* PGO build scripts, in the `pgo` directory. See INSTALL.md -
  _Performance optimized, PGO_, for details
  (https://codeberg.org/dnkl/foot/issues/701).
* Braille characters (U+2800 - U+28FF) are now rendered by foot
  itself (https://codeberg.org/dnkl/foot/issues/702).
* `-e` command-line option. This option is simply ignored, to appease
  program launchers that blindly pass `-e` to any terminal emulator
  (https://codeberg.org/dnkl/foot/issues/184).


### Changed

* `-Ddefault-terminfo` is now also applied to the generated terminfo
  definitions when `-Dterminfo=enabled`.
* `-Dcustom-terminfo-install-location` no longer accepts `no` as a
  special value, to disable exporting `TERMINFO`. To achieve the same
  result, simply don’t set it at all. If it _is_ set, `TERMINFO` is
  still exported, like before.
* The default install location for the terminfo definitions have been
  changed back to `${datadir}/terminfo`.
* `dpi-aware=auto`: fonts are now scaled using the monitor’s DPI only
  when **all** monitors have a scaling factor of one
  (https://codeberg.org/dnkl/foot/issues/714).


### Fixed

* Added workaround for GNOME bug where multiple button press events
  (for the same button) is sent to the CSDs without any release or
  leave events in between (https://codeberg.org/dnkl/foot/issues/709).
* Line-wise selection not taking soft line-wrapping into account
  (https://codeberg.org/dnkl/foot/issues/726).


### Contributors

* [craigbarnes](https://codeberg.org/craigbarnes)
* Arnavion


## 1.9.0

### Added

* Window title in the CSDs
  (https://codeberg.org/dnkl/foot/issues/638).
* `-Ddocs=disabled|enabled|auto` meson command line option.
* Support for `~`-expansion in the `include` directive
  (https://codeberg.org/dnkl/foot/issues/659).
* Unicode 13 characters U+1FB3C - U+1FB6F, U+1FB9A and U+1FB9B to list
  of box drawing characters rendered by foot itself (rather than using
  font glyphs) (https://codeberg.org/dnkl/foot/issues/474).
* `XM`+`xm` to terminfo.
* Mouse buttons 6/7 (mouse wheel left/right).
* `url.uri-characters` option to `foot.ini`
  (https://codeberg.org/dnkl/foot/issues/654).


### Changed

* Terminfo files can now co-exist with the foot terminfo files from
  ncurses. See `INSTALL.md` for more information
  (https://codeberg.org/dnkl/foot/issues/671).
* `bold-text-in-bright=palette-based` now only brightens colors from palette
* Raised grace period between closing the PTY and sending `SIGKILL` (when
  terminating the client application) from 4 to 60 seconds.
* When terminating the client application, foot now sends `SIGTERM` immediately
  after closing the PTY, instead of waiting 2 seconds.
* Foot now sends `SIGTERM`/`SIGKILL` to the client application’s process group,
  instead of just to the client application’s process.
* `kmous` terminfo capability from `\E[M` to `\E[<`.
* pt-or-px values (`letter-spacing`, etc) and the line thickness
  (`tweak.box-drawing-base-thickness`) in box drawing characters are
  now translated to pixel values using the monitor’s scaling factor
  when `dpi-aware=no`, or `dpi-aware=auto` and the scaling factor is
  larger than 1 (https://codeberg.org/dnkl/foot/issues/680).
* Spawning a new terminal with a working directory that does not exist
  is no longer a fatal error.


### Removed

* `km`/`smm`/`rmm` from terminfo; foot prefixes Alt-key combinations
  with `ESC`, and not by setting the 8:th “meta” bit, regardless of
  `smm`/`rmm`. While this _can_ be disabled by, resetting private mode
  1036, the terminfo should reflect the **default** behavior
  (https://codeberg.org/dnkl/foot/issues/670).
* Keypad application mode keys from terminfo; enabling the keypad
  application mode is not enough to make foot emit these sequences -
  you also need to disable private mode 1035
  (https://codeberg.org/dnkl/foot/issues/670).


### Fixed

* Rendering into the right margin area with `tweak.overflowing-glyphs`
  enabled.
* PGO builds with clang (https://codeberg.org/dnkl/foot/issues/642).
* Crash in scrollback search mode when selection has been canceled due
  to terminal content updates
  (https://codeberg.org/dnkl/foot/issues/644).
* Foot process not terminating when the Wayland connection is broken
  (https://codeberg.org/dnkl/foot/issues/651).
* Output scale being zero on compositors that does not advertise a
  scaling factor.
* Slow-to-terminate client applications causing other footclient instances to
  freeze when closing a footclient window.
* Underlying cell content showing through in the left-most column of
  sixels.
* `cursor.blink` not working in GNOME
  (https://codeberg.org/dnkl/foot/issues/686).
* Blinking cursor stops blinking, or becoming invisible, when
  switching focus from, and then back to a terminal window on GNOME
  (https://codeberg.org/dnkl/foot/issues/686).


### Contributors

* Nihal Jere
* [nowrep](https://codeberg.org/nowrep)
* [clktmr](https://codeberg.org/clktmr)


## 1.8.2

### Added

* `locked-title=no|yes` to `foot.ini`
  (https://codeberg.org/dnkl/foot/issues/386).
* `tweak.overflowing-glyphs` option, which can be enabled to fix rendering
  issues with glyphs of any width that appear cut-off
  (https://codeberg.org/dnkl/foot/issues/592).


### Changed

* Non-empty lines are now considered to have a hard linebreak,
  _unless_ an actual word-wrap is inserted.
* Setting `DECSDM` now _disables_ sixel scrolling, while resetting it
  _enables_ scrolling (https://codeberg.org/dnkl/foot/issues/631).


### Removed

* The `tweak.allow-overflowing-double-width-glyphs` and
  `tweak.pua-double-width` options (which have been superseded by
  `tweak.overflowing-glyphs`).


### Fixed

* FD exhaustion when repeatedly entering/exiting URL mode with many
  URLs.
* Double free of URL while removing duplicated and/or overlapping URLs
  in URL mode (https://codeberg.org/dnkl/foot/issues/627).
* Crash when an unclosed OSC-8 URL ran into un-allocated scrollback
  rows.
* Some box-drawing characters were rendered incorrectly on big-endian
  architectures.
* Crash when resizing the window to the smallest possible size while
  scrollback search is active.
* Scrollback indicator being incorrectly rendered when window size is
  very small.
* Reduced memory usage in URL mode.
* Crash when the `E3` escape (`\E[3J`) was executed, and there was a
  selection, or sixel image, in the scrollback
  (https://codeberg.org/dnkl/foot/issues/633).


### Contributors

* [clktmr](https://codeberg.org/clktmr)


## 1.8.1

### Added

* `--log-level=none` command-line option.
* `Tc`, `setrgbf` and `setrgbb` capabilities in `foot` and `foot-direct`
  terminfo entries. This should make 24-bit RGB colors work in tmux and
  neovim, without the need for config hacks or detection heuristics
  (https://codeberg.org/dnkl/foot/issues/615).


### Changed

* Grapheme cluster width is now limited to two cells by default. This
  may cause cursor synchronization issues with many applications. You
  can set `[tweak].grapheme-width-method=wcswidth` to revert to the
  behavior in foot-1.8.0.


### Fixed

* Grapheme cluster state being reset between codepoints.
* Regression: custom URL key bindings not working
  (https://codeberg.org/dnkl/foot/issues/614).


### Contributors

* [craigbarnes](https://codeberg.org/craigbarnes)


## 1.8.0

### Grapheme shaping

This release adds _experimental, opt-in_ support for grapheme cluster
segmentation and grapheme shaping.

(note: several of the examples below may not render correctly in your
browser, viewer or editor).

Grapheme cluster segmentation is the art of splitting up text into
grapheme clusters, where a cluster may consist of more than one
Unicode codepoint. For example, 🙂 is a single codepoint, while 👩🏽‍🚀
consists of 4 codepoints (_Woman_ + _Medium skin tone_ + _Zero width
joiner_ + _Rocket_). The goal is to _cluster_ codepoints belonging to
the same grapheme in the same cell in the terminal.

Previous versions of foot implemented a simple grapheme cluster
segmentation technique that **only** handled zero-width
codepoints. This allowed us to cluster combining characters, like q́
(_q_ + _COMBINING ACUTE ACCENT_).

Once we have a grapheme cluster, we need to _shape_ it.

Combining characters are simple: they are typically rendered as
multiple glyphs layered on top of each other. This is why previous
versions of foot got away with it without any actual text shaping
support.

Beyond that, support from the font library is needed. Foot now depends
on fcft-2.4, which added support for grapheme and text shaping. When
rendering a cell, we ask the font library: give us the glyph(s) for
this sequence of codepoints.

Fancy emoji sequences aside, using libutf8proc for grapheme cluster
segmentation means **improved correctness**.

For full support, the following is required:

* fcft compiled with HarfBuzz support
* foot compiled with libutf8proc support
* `tweak.grapheme-shaping=yes` in `foot.ini`

If `tweak.grapheme-shaping` has **not** been enabled, foot will
neither use libutf8proc to do grapheme cluster segmentation, nor will
it use fcft’s grapheme shaping capabilities to shape combining
characters.

This feature is _experimental_ mostly due to the “wcwidth” problem;
how many cells should foot allocate for a grapheme cluster? While the
answer may seem simple, the problem is that, whatever the answer is,
the client application **must** come up with the **same**
answer. Otherwise we get cursor synchronization issues.

In this release, foot simply adds together the `wcwidth()` of all
codepoints in the grapheme cluster. This is equivalent to running
`wcswidth()` on the entire cluster. **This is likely to change in the
future**.

Finally, note that grapheme shaping is not the same thing as text (or
text run) shaping. In this version, foot only shapes individual
graphemes, not entire text runs. That means e.g. ligatures are **not**
supported.


### Added

* Support for DECSET/DECRST 2026, as an alternative to the existing
  "synchronized updates" DCS sequences
  (https://codeberg.org/dnkl/foot/issues/459).
* `cursor.beam-thickness` option to `foot.ini`
  (https://codeberg.org/dnkl/foot/issues/464).
* `cursor.underline-thickness` option to `foot.ini`
  (https://codeberg.org/dnkl/foot/issues/524).
* Unicode 13 characters U+1FB70 - U+1FB8B to list of box drawing
  characters rendered by foot itself (rather than using font glyphs)
  (https://codeberg.org/dnkl/foot/issues/471).
* Dedicated `[bell]` section to config, supporting multiple actions
  and a new `command` action to run an arbitrary command.
  (https://codeberg.org/dnkl/foot/pulls/483)
* Dedicated `[url]` section to config.
* `[url].protocols` option to `foot.ini`
  (https://codeberg.org/dnkl/foot/issues/531).
* Support for setting the full 256 color palette in foot.ini
  (https://codeberg.org/dnkl/foot/issues/489)
* XDG activation support, will be used by `[bell].urgent` when
  available (falling back to coloring the window margins red when
  unavailable) (https://codeberg.org/dnkl/foot/issues/487).
* `ctrl`+`c` as a default key binding; to cancel search/url mode.
* `${window-title}` to `notify`.
* Support for including files in `foot.ini`
  (https://codeberg.org/dnkl/foot/issues/555).
* `ENVIRONMENT` section in **foot**(1) and **footclient**(1) man pages
  (https://codeberg.org/dnkl/foot/issues/556).
* `tweak.pua-double-width` option to `foot.ini`, letting you force
  _Private Usage Area_ codepoints to be treated as double-width
  characters.
* OSC 9 desktop notifications (iTerm2 compatible).
* Support for LS2 and LS3 (locking shift) escape sequences
  (https://codeberg.org/dnkl/foot/issues/581).
* Support for overriding configuration options on the command line
  (https://codeberg.org/dnkl/foot/issues/554,
  https://codeberg.org/dnkl/foot/issues/600).
* `underline-offset` option to `foot.ini`
  (https://codeberg.org/dnkl/foot/issues/490).
* `csd.button-color` option to `foot.ini`.
* `-Dterminfo-install-location=disabled|<custom-path>` meson command
  line option (https://codeberg.org/dnkl/foot/issues/569).


### Changed

* [fcft](https://codeberg.org/dnkl/fcft): required version bumped from
  2.3.x to 2.4.x.
* `generate-alt-random-writes.py --sixel`: width and height of emitted
  sixels has been adjusted.
* _Concealed_ text (`\E[8m`) is now revealed when highlighted.
* The background color of highlighted text is now adjusted, when the
  foreground and background colors are the same, making the
  highlighted text legible
  (https://codeberg.org/dnkl/foot/issues/455).
* `cursor.style=bar` to `cursor.style=beam`. `bar` remains a
  recognized value, but will eventually be deprecated, and removed.
* Point values in `line-height`, `letter-spacing`,
  `horizontal-letter-offset` and `vertical-letter-offset` are now
  rounded, not truncated, when translated to pixel values.
* Foot’s exit code is now -26/230 when foot itself failed to launch
  (due to invalid command line options, client application/shell not
  found etc). Footclient’s exit code is -36/220 when it itself fails
  to launch (e.g. bad command line option) and -26/230 when the foot
  server failed to instantiate a new window
  (https://codeberg.org/dnkl/foot/issues/466).
* Background alpha no longer applied to palette or RGB colors that
  matches the background color.
* Improved performance on compositors that does not release shm
  buffers immediately, e.g. KWin
  (https://codeberg.org/dnkl/foot/issues/478).
* `ctrl + w` (_extend-to-word-boundary_) can now be used across lines
  (https://codeberg.org/dnkl/foot/issues/421).
* Ignore auto-detected URLs that overlap with OSC-8 URLs.
* Default value for the `notify` option to use `-a ${app-id} -i
  ${app-id} ...` instead of `-a foot -i foot ...`.
* `scrollback-*`+`pipe-scrollback` key bindings are now passed through
  to the client application when the alt screen is active
  (https://codeberg.org/dnkl/foot/issues/573).
* Reverse video (`\E[?5h`) now only swaps the default foreground and
  background colors. Cells with explicit foreground and/or background
  colors remain unchanged.
* Tabs (`\t`) are now preserved when the window is resized, and when
  copying text (https://codeberg.org/dnkl/foot/issues/508).
* Writing a sixel on top of another sixel no longer erases the first
  sixel, but the two are instead blended
  (https://codeberg.org/dnkl/foot/issues/562).
* Running foot without a configuration file is no longer an error; it
  has been demoted to a warning, and is no longer presented as a
  notification in the terminal window, but only logged on stderr.


### Deprecated

* `bell` option in `foot.ini`; set actions in the `[bell]` section
  instead.
* `url-launch` option in `foot.ini`; use `launch` in the `[url]`
  section instead.
* `jump-label-letters` option in `foot.ini`; use `label-letters` in
  the `[url]` section instead.
* `osc8-underline` option in `foot.ini`; use `osc8-underline` in the
  `[url]` section instead.


### Removed

* Buffer damage quirk for Plasma/KWin.


### Fixed

* `generate-alt-random-writes.py --sixel` sometimes crashing,
  resulting in PGO build failures.
* Wrong colors in the 256-color cube
  (https://codeberg.org/dnkl/foot/issues/479).
* Memory leak triggered by “opening” an OSC-8 URI and then resetting
  the terminal without closing the URI
  (https://codeberg.org/dnkl/foot/issues/495).
* Assertion when emitting a sixel occupying the entire scrollback
  history (https://codeberg.org/dnkl/foot/issues/494).
* Font underlines being positioned below the cell (and thus being
  invisible) for certain combinations of fonts and font sizes
  (https://codeberg.org/dnkl/foot/issues/503).
* Sixels with transparent bottom border being resized below the size
  specified in _”Set Raster Attributes”_.
* Fonts sometimes not being reloaded with the correct scaling factor
  when `dpi-aware=no`, or `dpi-aware=auto` with monitor(s) with a
  scaling factor > 1 (https://codeberg.org/dnkl/foot/issues/509).
* Crash caused by certain CSI sequences with very large parameter
  values (https://codeberg.org/dnkl/foot/issues/522).
* Rare occurrences where the window did not close when the shell
  exited. Only seen on FreeBSD
  (https://codeberg.org/dnkl/foot/issues/534)
* Foot process(es) sometimes remaining, using 100% CPU, when closing
  multiple foot windows at the same time
  (https://codeberg.org/dnkl/foot/issues/542).
* Regression where `<mod>+shift+tab` always produced `\E[Z` instead of
  the correct `\E[27;<mod>;9~` sequence
  (https://codeberg.org/dnkl/foot/issues/547).
* Crash when a line wrapping OSC-8 URI crossed the scrollback wrap
  around (https://codeberg.org/dnkl/foot/issues/552).
* Selection incorrectly wrapping rows ending with an explicit newline
  (https://codeberg.org/dnkl/foot/issues/565).
* Off-by-one error in markup of auto-detected URLs when the URL ends
  in the right-most column.
* Multi-column characters being cut in half when resizing the
  alternate screen.
* Restore `SIGHUP` in spawned processes.
* Text reflow performance (https://codeberg.org/dnkl/foot/issues/504).
* IL+DL (`CSI Ps L` + `CSI Ps M`) now moves the cursor to column 0.
* SS2 and SS3 (single shift) escape sequences behaving like locking
  shifts (https://codeberg.org/dnkl/foot/issues/580).
* `TEXT`+`STRING`+`UTF8_STRING` mime types not being recognized in
  clipboard offers (https://codeberg.org/dnkl/foot/issues/583).
* Memory leak caused by custom box drawing glyphs not being completely
  freed when destroying a foot window instance
  (https://codeberg.org/dnkl/foot/issues/586).
* Crash in scrollback search when current XKB layout is missing
  _compose_ definitions.
* Window title not being updated while window is hidden
  (https://codeberg.org/dnkl/foot/issues/591).
* Crash on badly formatted URIs in e.g. OSC-8 URLs.
* Window being incorrectly resized on CSD/SSD run-time changes.


### Contributors
* [r\_c\_f](https://codeberg.org/r_c_f)
* [craigbarnes](https://codeberg.org/craigbarnes)


## 1.7.2

### Added

* URxvt OSC-11 extension to set background alpha
  (https://codeberg.org/dnkl/foot/issues/436).
* OSC 17/117/19/119 - change/reset selection background/foreground
  color.
* `box-drawings-uses-font-glyphs=yes|no` option to `foot.ini`
  (https://codeberg.org/dnkl/foot/issues/430).


### Changed

* Underline cursor is now rendered below text underline
  (https://codeberg.org/dnkl/foot/issues/415).
* Foot now tries much harder to keep URL jump labels inside the window
  geometry (https://codeberg.org/dnkl/foot/issues/443).
* `bold-text-in-bright` may now be set to `palette-based`, in which
  case it will use the corresponding bright palette color when the
  color to brighten matches one of the base 8 colors, instead of
  increasing the luminance
  (https://codeberg.org/dnkl/foot/issues/449).


### Fixed

* Reverted _"Consumed modifiers are no longer sent to the client
  application"_ (https://codeberg.org/dnkl/foot/issues/425).
* Crash caused by a double free originating in `XTSMGRAPHICS` - set
  number of color registers
  (https://codeberg.org/dnkl/foot/issues/427).
* Wrong action referenced in error message for key binding collisions
  (https://codeberg.org/dnkl/foot/issues/432).
* OSC 4/104 out-of-bounds accesses to the color table. This was the
  reason pywal turned foot windows transparent
  (https://codeberg.org/dnkl/foot/issues/434).
* PTY not being drained when the client application terminates.
* `auto_left_margin` not being limited to `cub1`
  (https://codeberg.org/dnkl/foot/issues/441).
* Crash in scrollback search mode when searching beyond the last output.


### Contributors

* [cglogic](https://codeberg.org/cglogic)


## 1.7.1

### Changed

* Update PGO build instructions in `INSTALL.md`
  (https://codeberg.org/dnkl/foot/issues/418).
* In scrollback search mode, empty cells can now be matched by spaces.


### Fixed

* Logic that repairs invalid key bindings ended up breaking valid key
  bindings instead (https://codeberg.org/dnkl/foot/issues/407).
* Custom `line-height` settings now scale when increasing or
  decreasing the font size at run-time.
* Newlines sometimes incorrectly inserted into copied text
  (https://codeberg.org/dnkl/foot/issues/410).
* Crash when compositor send `text-input-v3::enter` events without
  first having sent a `keyboard::enter` event
  (https://codeberg.org/dnkl/foot/issues/411).
* Deadlock when rendering sixel images.
* URL labels, scrollback search box or scrollback position indicator
  sometimes not showing up, caused by invalidly sized surface buffers
  when output scaling was enabled
  (https://codeberg.org/dnkl/foot/issues/409).
* Empty sixels resulted in non-empty images.


## 1.7.0

### Added

* The `pad` option now accepts an optional third argument, `center`
  (e.g. `pad=5x5 center`), causing the grid to be centered in the
  window, with equal amount of padding of the left/right and
  top/bottom side (https://codeberg.org/dnkl/foot/issues/273).
* `line-height`, `letter-spacing`, `horizontal-letter-offset` and
  `vertical-letter-offset` to `foot.ini`. These options let you tweak
  cell size and glyph positioning
  (https://codeberg.org/dnkl/foot/issues/244).
* Key/mouse binding `select-extend-character-wise`, which forces the
  selection mode to 'character-wise' when extending a selection.
* `DECSET` `47`, `1047` and `1048`.
* URL detection and OSC-8 support. URLs are highlighted and activated
  using the keyboard (**no** mouse support). See **foot**(1)::URLs, or
  [README.md](README.md#urls) for details
  (https://codeberg.org/dnkl/foot/issues/14).
* `-d,--log-level={info|warning|error}` to both `foot` and
  `footclient` (https://codeberg.org/dnkl/foot/issues/337).
* `-D,--working-directory=DIR` to both `foot` and `footclient`
  (https://codeberg.org/dnkl/foot/issues/347)
* `DECSET 80` - sixel scrolling
  (https://codeberg.org/dnkl/foot/issues/361).
* `DECSET 1070` - sixel private color palette
  (https://codeberg.org/dnkl/foot/issues/362).
* `DECSET 8452` - position cursor to the right of sixels
  (https://codeberg.org/dnkl/foot/issues/363).
* Man page **foot-ctlseqs**(7), documenting all supported escape
  sequences (https://codeberg.org/dnkl/foot/issues/235).
* Support for transparent sixels (DCS parameter `P2=1`)
  (https://codeberg.org/dnkl/foot/issues/391).
* `-N,--no-wait` to `footclient`
  (https://codeberg.org/dnkl/foot/issues/395).
* Completions for Bash shell
  (https://codeberg.org/dnkl/foot/issues/10).
* Implement `XTVERSION` (`CSI > 0q`). Foot will reply with
  `DCS>|foot(<major>.<minor>.<patch>)ST`
  (https://codeberg.org/dnkl/foot/issues/359).


### Changed

* The fcft and tllist library subprojects are now handled via Meson
  [wrap files](https://mesonbuild.com/Wrap-dependency-system-manual.html)
  instead of needing to be manually cloned.
* Box drawing characters are now rendered by foot, instead of using
  font glyphs (https://codeberg.org/dnkl/foot/issues/198)
* Double- or triple clicking then dragging now extends the selection
  word- or line-wise (https://codeberg.org/dnkl/foot/issues/267).
* The line thickness of box drawing characters now depend on the font
  size (https://codeberg.org/dnkl/foot/issues/281).
* Extending a word/line-wise selection now uses the original selection
  mode instead of switching to character-wise.
* While doing an interactive resize of a foot window, foot now
  requires 100ms of idle time (where the window size does not change)
  before sending the new dimensions to the client application. The
  timing can be tweaked, or completely disabled, by setting
  `resize-delay-ms` (https://codeberg.org/dnkl/foot/issues/301).
* `CSI 13 ; 2 t` now reports (0,0).
* Key binding matching logic; key combinations like `Control+Shift+C`
  **must** now be written as either `Control+C` or `Control+Shift+c`,
  the latter being the preferred
  variant. (https://codeberg.org/dnkl/foot/issues/376)
* Consumed modifiers are no longer sent to the client application
  (https://codeberg.org/dnkl/foot/issues/376).
* The minimum version requirement for the libxkbcommon dependency is
  now 1.0.0.
* Empty pixel rows at the bottom of a sixel is now trimmed.
* Sixels with DCS parameter `P2=0|2` now use the _current_ ANSI
  background color for empty pixels instead of the default background
  color (https://codeberg.org/dnkl/foot/issues/391).
* Sixel decoding optimized; up to 100% faster in some cases.
* Reported sixel “max geometry” from current window size, to the
  configured maximum size (defaulting to 10000x10000).


### Removed

* The `-g,--geometry` command-line option (which had been deprecated
  and superseded by `-w,--window-size-pixels` since 1.5.0).


### Fixed

* Some mouse bindings (_primary paste_, for example) did not require
  `shift` to be pressed while used in a mouse grabbing
  application. This meant the mouse event was never seen by the
  application.
* Terminals spawned with `ctrl`+`shift`+`n` not terminating when
  exiting shell (https://codeberg.org/dnkl/foot/issues/366).
* Default value of `-t,--term` in `--help` output when foot was built
  without terminfo support.
* Drain PTY when the client application terminates.


### Contributors

* [craigbarnes](https://codeberg.org/craigbarnes)
* toast
* [l3mon4d3](https://codeberg.org/l3mon4d3)
* [Simon Schricker](mailto:s.schricker@sillage.at)


## 1.6.4

### Added

* `selection-target=none|primary|clipboard|both` to `foot.ini`. It can
  be used to configure which clipboard(s) selected text should be
  copied to. The default is `primary`, which corresponds to the
  behavior in older foot releases
  (https://codeberg.org/dnkl/foot/issues/288).


### Changed

* The IME state no longer stays stuck in the terminal if the IME goes
  away during preedit.
* `-Dterminfo` changed from a `boolean` to a `feature` option.
* Use standard signals instead of a signalfd to handle
  `SIGCHLD`. Fixes an issue on FreeBSD where foot did not detect when
  the client application had terminated.


### Fixed

* `BS`, `HT` and `DEL` from being stripped in bracketed paste mode.


### Contributors

* [tdeo](https://codeberg.org/tdeo)
* jbeich


## 1.6.3

### Added

* Completions for fish shell
  (https://codeberg.org/dnkl/foot/issues/11)
* FreeBSD support (https://codeberg.org/dnkl/foot/issues/238).
* IME popup location support: foot now sends the location of the cursor
  so any popup can be displayed near the text that is being typed.


### Changed

* Trailing comments in `foot.ini` must now be preceded by a space or tab
  (https://codeberg.org/dnkl/foot/issues/270)
* The scrollback search box no longer accepts non-printable characters.
* Non-formatting C0 control characters, `BS`, `HT` and `DEL` are now
  stripped from pasted text.


### Fixed

* Exit when the client application terminates, not when the TTY file
  descriptor is closed.
* Crash on compositors not implementing the _text input_ interface
  (https://codeberg.org/dnkl/foot/issues/259).
* Erased, overflowing glyphs (when
  `tweak.allow-overflowing-double-width-glyphs=yes` - the default) not
  properly erasing the cell overflowed **into**.
* `word-delimiters` option ignores `#` and subsequent characters
  (https://codeberg.org/dnkl/foot/issues/270)
* Combining characters not being rendered when composed with colored
  bitmap glyphs (i.e. colored emojis).
* Pasting URIs from the clipboard when the source has not
  newline-terminated the last URI
  (https://codeberg.org/dnkl/foot/issues/291).
* Sixel “current geometry” query response not being bounded by the
  current window dimensions (fixes `lsix` output)
* Crash on keyboard input when repeat rate was zero (i.e. no repeat).
* Wrong button encoding of mouse buttons 6 and 7 in mouse events.
* Scrollback search not matching composed characters.
* High CPU usage when holding down e.g. arrow keys while in scrollback
  search mode.
* Rendering of composed characters in the scrollback search box.
* IME pre-edit cursor when positioned at the end of the pre-edit
  string.
* Scrollback search not matching multi-column characters.


### Contributors

* [pc](https://codeberg.org/pc)
* [FollieHiyuki](https://codeberg.org/FollieHiyuki)
* jbeich
* [tdeo](https://codeberg.org/tdeo)


## 1.6.2

### Fixed

* Version number in `meson.build`.


## 1.6.1
### Added

* `--seed` to `generate-alt-random.py`, enabling deterministic PGO
  builds.


### Changed


* Use `-std=c11` instead of `-std=c18`.
* Added `-Wno-profile-instr-unprofiled` to Clang cflags in PGO builds
  ([INSTALL.md](https://codeberg.org/dnkl/foot/src/branch/releases/1.6/INSTALL.md#user-content-performance-optimized-pgo))


### Fixed

* Missing dependencies in meson, causing heavily parallelized builds
  to fail.
* Background color when alpha < 1.0 being wrong
  (https://codeberg.org/dnkl/foot/issues/249).
* `generate-alt-random.py` failing in containers.


### Contributors

* [craigbarnes](https://codeberg.org/craigbarnes)
* [sterni](https://codeberg.org/sterni)


## 1.6.0

### For packagers

Starting with this release, foot can be PGO:d (compiled using profile
guided optimizations) **without** a running Wayland session. This
means foot can be PGO:d in e.g. sandboxed build scripts. See
[INSTALL.md](INSTALL.md#user-content-performance-optimized-pgo).


### Added

* IME support. This is compile-time optional, see
  [INSTALL.md](INSTALL.md#user-content-options)
  (https://codeberg.org/dnkl/foot/issues/134).
* `DECSET` escape to enable/disable IME: `CSI ? 737769 h` enables IME
  and `CSI ? 737769 l` disables it. This can be used to
  e.g. enable/disable IME when entering/leaving insert mode in vim.
* `dpi-aware` option to `foot.ini`. The default, `auto`, sizes fonts
  using the monitor’s DPI when output scaling has been
  **disabled**. If output scaling has been **enabled**, fonts are
  sized using the scaling factor. DPI-only font sizing can be forced
  by setting `dpi-aware=yes`. Setting `dpi-aware=no` forces font
  sizing to be based on the scaling factor.
  (https://codeberg.org/dnkl/foot/issues/206).
* Implement reverse auto-wrap (_auto\_left\_margin_, _bw_, in
  terminfo). This mode can be enabled/disabled with `CSI ? 45 h` and
  `CSI ? 45 l`. It is **enabled** by default
  (https://codeberg.org/dnkl/foot/issues/150).
* `bell` option to `foot.ini`. Can be set to `set-urgency` to make
  foot render the margins in red when receiving `BEL` while **not**
  having keyboard focus. Applications can dynamically enable/disable
  this with the `CSI ? 1042 h` and `CSI ? 1042 l` escape
  sequences. Note that Wayland does **not** implement an _urgency_
  hint like X11, but that there is a
  [proposal](https://gitlab.freedesktop.org/wayland/wayland-protocols/-/merge_requests/9)
  to add support for this. The value `set-urgency` was chosen for
  forward-compatibility, in the hopes that this proposal eventualizes
  (https://codeberg.org/dnkl/foot/issues/157).
* `bell` option can also be set to `notify`, in which case a desktop
  notification is emitted when foot receives `BEL` in an unfocused
  window.
* `word-delimiters` option to `foot.ini`
  (https://codeberg.org/dnkl/foot/issues/156).
* `csd.preferred` can now be set to `none` to disable window
  decorations. Note that some compositors will render SSDs despite
  this option being used (https://codeberg.org/dnkl/foot/issues/163).
* Terminal content is now auto-scrolled when moving the mouse above or
  below the window while selecting
  (https://codeberg.org/dnkl/foot/issues/149).
* `font-bold`, `font-italic` `font-bold-italic` options to
  `foot.ini`. These options allow custom bold/italic fonts. They are
  unset by default, meaning the bold/italic version of the regular
  font is used (https://codeberg.org/dnkl/foot/issues/169).
* Drag & drop support; text, files and URLs can now be dropped in a
  foot terminal window (https://codeberg.org/dnkl/foot/issues/175).
* `clipboard-paste` and `primary-paste` scrollback search bindings. By
  default, they are bound to `ctrl+v ctrl+y` and `shift+insert`
  respectively, and lets you paste from the clipboard or primary
  selection into the search buffer.
* Support for `pipe-*` actions in mouse bindings. It was previously
  not possible to add a command to these actions when used in mouse
  bindings, making them useless
  (https://codeberg.org/dnkl/foot/issues/183).
* `bold-text-in-bright` option to `foot.ini`. When enabled, bold text
  is rendered in a brighter color
  (https://codeberg.org/dnkl/foot/issues/199).
* `-w,--window-size-pixels` and `-W,--window-size-chars` command line
  options to `footclient` (https://codeberg.org/dnkl/foot/issues/189).
* Short command line options for `--title`, `--maximized`,
  `--fullscreen`, `--login-shell`, `--hold` and `--check-config`.
* `DECSET` escape to modify the `escape` key to send `\E[27;1;27~`
  instead of `\E`: `CSI ? 27127 h` enables the new behavior, `CSI ?
  27127 l` disables it (the default).
* OSC 777;notify: desktop notifications. Use in combination with the
  new `notify` option in `foot.ini`
  (https://codeberg.org/dnkl/foot/issues/224).
* Status line terminfo capabilities `hs`, `tsl`, `fsl` and `dsl`. This
  enables e.g. vim to set the window title
  (https://codeberg.org/dnkl/foot/issues/242).


### Changed

* Blinking text now uses the foreground color, but dimmed down in its
  off state, instead of the background color.
* Sixel default maximum size is now 10000x10000 instead of the current
  window size.
* Graphical glitches/flashes when resizing the window while running a
  fullscreen application, i.e. the 'alt' screen
  (https://codeberg.org/dnkl/foot/issues/221).
* Cursor will now blink if **either** `CSI ? 12 h` or `CSI Ps SP q`
  has been used to enable blinking. **cursor.blink** in `foot.ini`
  controls the default state of `CSI Ps SP q`
  (https://codeberg.org/dnkl/foot/issues/218).
* The sub-parameter versions of the SGR RGB color escapes (e.g
  `\E[38:2...m`) can now be used _without_ the color space ID
  parameter.
* SGR 21 no longer disables **bold**. According to ECMA-48, SGR 21 is
  _”double underline_”. Foot does not (yet) implement that, but that’s
  no reason to implement a non-standard behavior.
* `DECRQM` now returns actual state of the requested mode, instead of
  always returning `2`.


### Removed

* Support for loading configuration from `$XDG_CONFIG_HOME/footrc`.
* `scrollback` option from `foot.ini`.
* `geometry` from `foot.ini`.
* Key binding action `scrollback-up` and `scrollback-down`.


### Fixed

* Error when re-assigning a default key binding
  (https://codeberg.org/dnkl/foot/issues/233).
* `\E[s`+`\E[u` (save/restore cursor) now saves and restores
  attributes and charset configuration, just like `\E7`+`\E8`.
* Report mouse motion events to the client application also while
  dragging the cursor outside the grid.
* Parsing of the sub-parameter versions of indexed SGR color escapes
  (e.g. `\E[38:5...m`)
* Frames occasionally being rendered while application synchronized
  updates is in effect.
* Handling of failures to parse the font specification string.
* Extra private/intermediate characters in escape sequences not being
  ignored.


### Contributors

* [kennylevinsen](https://codeberg.org/kennylevinsen)
* [craigbarnes](https://codeberg.org/craigbarnes)


## 1.5.4

### Changed


* Num Lock by default overrides the keypad mode. See
  **foot.ini**(5)::KEYPAD, or
  [README.md](README.md#user-content-keypad) for details
  (https://codeberg.org/dnkl/foot/issues/194).
* Single-width characters with double-width glyphs are now allowed to
  overflow into neighboring cells by default. Set
  **tweak.allow-overflowing-double-width-glyphs** to ‘no’ to disable
  this.

### Fixed

* Resize very slow when window is hidden
  (https://codeberg.org/dnkl/foot/issues/190).
* Key mappings for key combinations with `shift`+`tab`
  (https://codeberg.org/dnkl/foot/issues/210).
* Key mappings for key combinations with `alt`+`return`.
* `footclient` `-m` (`--maximized`) flag being ignored.
* Crash with explicitly sized sixels with a height less than 6 pixels.
* Key mappings for `esc` with modifiers.


### Contributors

* [craigbarnes](https://codeberg.org/craigbarnes)


## 1.5.3

### Fixed

* Crash when libxkbcommon cannot find a suitable libX11 _compose_
  file. Note that foot will run, but without support for dead keys.
  (https://codeberg.org/dnkl/foot/issues/170).
* Restored window size when window is un-tiled.
* XCursor shape in CSD corners when window is tiled.
* Error handling when processing keyboard input (maybe
  https://codeberg.org/dnkl/foot/issues/171).
* Compilation error _"overflow in conversion from long 'unsigned int'
  to 'int' changes value... "_ seen on platforms where the `request`
  argument in `ioctl(3)` is an `int` (for example: linux/ppc64).
* Crash when using the mouse in alternate scroll mode in an unfocused
  window (https://codeberg.org/dnkl/foot/issues/179).
* Character dropped from selection when "right-click-hold"-extending a
  selection (https://codeberg.org/dnkl/foot/issues/180).


## 1.5.2

### Fixed

* Regression: middle clicking double pastes in e.g. vim
  (https://codeberg.org/dnkl/foot/issues/168)


## 1.5.1

### Changed

* Default value of the **scrollback.multiplier** option in `foot.ini`
  from `1.0` to `3.0`.
* `shift`+`insert` now pastes from the primary selection by
  default. This is in addition to middle-clicking with the mouse.


### Fixed

* Mouse bindings now match even if the actual click count is larger
  than specified in the binding. This allows you to, for example,
  quickly press the middle-button to paste multiple times
  (https://codeberg.org/dnkl/foot/issues/146).
* Color flashes when changing the color palette with OSC 4,10,11
  (https://codeberg.org/dnkl/foot/issues/141).
* Scrollback position is now retained when resizing the window
  (https://codeberg.org/dnkl/foot/issues/142).
* Trackpad scrolling speed to better match the mouse scrolling speed,
  and to be consistent with other (Wayland) terminal emulators. Note
  that it is (much) slower compared to previous foot versions. Use the
  **scrollback.multiplier** option in `foot.ini` if you find the new
  speed too slow (https://codeberg.org/dnkl/foot/issues/144).
* Crash when `foot.ini` contains an invalid section name
  (https://codeberg.org/dnkl/foot/issues/159).
* Background opacity when in _reverse video_ mode.
* Crash when writing a sixel image that extends outside the terminal's
  right margin (https://codeberg.org/dnkl/foot/issues/151).
* Sixel image at non-zero column positions getting sheared at
  seemingly random occasions
  (https://codeberg.org/dnkl/foot/issues/151).
* Crash after either resizing a window or changing the font size if
  there were sixels present in the scrollback while doing so.
* _Send Device Attributes_ to only send a response if `Ps == 0`.
* Paste from primary when clipboard is empty.


### Contributors

* [craigbarnes](https://codeberg.org/craigbarnes)
* [zar](https://codeberg.org/zar)


## 1.5.0

### Deprecated

* `$XDG_CONFIG_HOME/footrc`/`~/.config/footrc`. Use
  `$XDG_CONFIG_HOME/foot/foot.ini`/`~/.config/foot/foot.ini` instead.
* **scrollback** option in `foot.ini`. Use **scrollback.lines**
  instead.
* **scrollback-up** key binding. Use **scrollback-up-page** instead.
* **scrollback-down** key binding. Use **scrollback-down-page**
  instead.


### Added

* Scrollback position indicator. This feature is optional and
  controlled by the **scrollback.indicator-position** and
  **scrollback.indicator-format** options in `foot.ini`
  (https://codeberg.org/dnkl/foot/issues/42).
* Key bindings in _scrollback search_ mode are now configurable.
* `--check-config` command line option.
* **pipe-selected** key binding. Works like **pipe-visible** and
  **pipe-scrollback**, but only pipes the currently selected text, if
  any (https://codeberg.org/dnkl/foot/issues/51).
* **mouse.hide-when-typing** option to `foot.ini`.
* **scrollback.multiplier** option to `foot.ini`
  (https://codeberg.org/dnkl/foot/issues/54).
* **colors.selection-foreground** and **colors.selection-background**
  options to `foot.ini`.
* **tweak.render-timer** option to `foot.ini`.
* Modifier support in mouse bindings
  (https://codeberg.org/dnkl/foot/issues/77).
* Click count support in mouse bindings, i.e double- and triple-click
  (https://codeberg.org/dnkl/foot/issues/78).
* All mouse actions (begin selection, select word, select row etc) are
  now configurable, via the new **select-begin**,
  **select-begin-block**, **select-extend**, **select-word**,
  **select-word-whitespace** and **select-row** options in the
  **mouse-bindings** section in `foot.ini`
  (https://codeberg.org/dnkl/foot/issues/79).
* Implement XTSAVE/XTRESTORE escape sequences, `CSI ? Ps s` and `CSI ?
  Ps r` (https://codeberg.org/dnkl/foot/issues/91).
* `$COLORTERM` is now set to `truecolor` at startup, to indicate
  support for 24-bit RGB colors.
* Experimental support for rendering double-width glyphs with a
  character width of 1. Must be explicitly enabled with
  `tweak.allow-overflowing-double-width-glyphs`
  (https://codeberg.org/dnkl/foot/issues/116).
* **initial-window-size-pixels** options to `foot.ini` and
  `-w,--window-size-pixels` command line option to `foot`. This option
  replaces the now deprecated **geometry** and `-g,--geometry`
  options.
* **initial-window-size-chars** option to `foot.ini` and
  `-W,--window-size-chars` command line option to `foot`. This option
  configures the initial window size in **characters**, and is an
  alternative to **initial-window-size-pixels**.
* **scrollback-up-half-page** and **scrollback-down-half-page** key
  bindings. They scroll up/down half of a page in the scrollback
  (https://codeberg.org/dnkl/foot/issues/128).
* **scrollback-up-line** and **scrollback-down-line** key
  bindings. They scroll up/down a single line in the scrollback.
* **mouse.alternate-scroll-mode** option to `foot.ini`. This option
  controls the initial state of the _Alternate Scroll Mode_, and
  defaults to `yes`. When enabled, mouse scroll events are translated
  to up/down key events in the alternate screen, letting you scroll in
  e.g. `less` and other applications without enabling native mouse
  support in them (https://codeberg.org/dnkl/foot/issues/135).


### Changed

* Renamed man page for `foot.ini` from **foot**(5) to **foot.ini**(5).
* Configuration errors are no longer fatal; foot will start and print
  an error inside the terminal (and of course still log errors on
  stderr).
* Default `--server` socket path to use `$WAYLAND_DISPLAY` instead of
  `$XDG_SESSION_ID` (https://codeberg.org/dnkl/foot/issues/55).
* Trailing empty cells are no longer highlighted in mouse selections.
* Foot now searches for its configuration in
  `$XDG_DATA_DIRS/foot/foot.ini`, if no configuration is found in
  `$XDG_CONFIG_HOME/foot/foot.ini` or in `$XDG_CONFIG_HOME/footrc`.
* Minimum window size changed from four rows and 20 columns, to 1 row
  and 2 columns.
* **scrollback-up/down** renamed to **scrollback-up/down-page**.
* fcft >= 2.3.0 is now required.


### Fixed

* Command lines for **pipe-visible** and **pipe-scrollback** are now
  tokenized (i.e. syntax checked) when the configuration is loaded,
  instead of every time the key binding is executed.
* Incorrect multi-column character spacer insertion when reflowing
  text.
* Compilation errors in 32-bit builds.
* Mouse cursor style in top and left margins.
* Selection is now **updated** when the cursor moves outside the grid
  (https://codeberg.org/dnkl/foot/issues/70).
* Viewport sometimes not moving when doing a scrollback search.
* Crash when canceling a scrollback search and the window had been
  resized while searching.
* Selection start point not moving when the selection changes
  direction.
* OSC 10/11/104/110/111 (modify colors) did not update existing screen
  content (https://codeberg.org/dnkl/foot/issues/94).
* Extra newlines when copying empty cells
  (https://codeberg.org/dnkl/foot/issues/97).
* Mouse events from being sent to client application when a mouse
  binding has consumed it.
* Input events from getting mixed with paste data
  (https://codeberg.org/dnkl/foot/issues/101).
* Missing DPI values for “some” monitors on Gnome
  (https://codeberg.org/dnkl/foot/issues/118).
* Handling of multi-column composed characters while reflowing.
* Escape sequences sent for key combinations with `Return`, that did
  **not** include `Alt`.
* Clipboard (or primary selection) is now cleared when receiving an
  OSC-52 command with an invalid base64 encoded payload.
* Cursor position being set outside the grid when reflowing text.
* CSD buttons to be hidden when window size becomes so small that they
  no longer fit.


### Contributors

* [craigbarnes](https://codeberg.org/craigbarnes)
* [birger](https://codeberg.org/birger)
* [Ordoviz](https://codeberg.org/Ordoviz)
* [cherti](https://codeberg.org/cherti)


## 1.4.4
### Changed

* Mouse cursor is now always a `left_ptr` when inside the margins, to
  indicate it is not possible to start a selection.


### Fixed

* Crash when starting a selection inside the margins.
* Improved font size consistency across multiple monitors with
  different DPI (https://codeberg.org/dnkl/foot/issues/47).
* Handle trailing comments in `footrc`


## 1.4.3
### Added

* Section to [README.md](README.md) describing how to programmatically
  identify foot.
* [LICENSE](LICENSE), [README.md](README.md) and
  [CHANGELOG.md](CHANGELOG.md) are now installed to
  `${datadir}/doc/foot`.
* Support for escaping quotes in **pipe-visible** and
  **pipe-scrollback** commands.


### Changed

* Primary DA to no longer indicate support for _Selective Erase_,
  _Technical Characters_ and _Terminal State Interrogation_.
* Secondary DA to report foot as a VT220 instead of a VT420.
* Secondary DA to report foot's version number in parameter 2, the
  _Firmware Version_. The string is made up of foot's major, minor and
  patch version numbers, always using two digits for each version
  number and without any other separating characters. Thus, _1.4.2_
  would be reported as `010402` (i.e. the full response would be
  `\E[>1;010402;0c`).
* Scrollback search to only move the viewport if the match lies
  outside it.
* Scrollback search to focus match, that requires a viewport change,
  roughly in the center of the screen.
* Extending a selection with the right mouse button now works while
  dragging the mouse.


### Fixed

* Crash in scrollback search.
* Crash when a **pipe-visible** or **pipe-scrollback** command
  contained an unclosed quote
  (https://codeberg.org/dnkl/foot/issues/49).


### Contributors

* [birger](https://codeberg.org/birger)
* [cherti](https://codeberg.org/cherti)


## 1.4.2

### Changed

* Maximum window title length from 100 to 2048.


### Fixed

* Crash when overwriting a sixel and the row being overwritten did not
  cover an entire cell.
* Assertion failure in debug builds when overwriting a sixel image.


## 1.4.1

### Fixed

* Compilation errors in release builds with some combinations of
  compilers and compiler flags.


## 1.4.0

### Added

* `Sync` to terminfo. This is a tmux extension that indicates
  _"Synchronized Updates"_ are supported.
* `--hold` command line option to `footclient`.
* Key mapping for `KP_Decimal`.
* Terminfo entries for keypad keys: `ka1`, `ka2`, `ka3`, `kb1`, `kb3`,
  `kc1`, `kc2`, `kc3`, `kp5`, `kpADD`, `kpCMA`, `kpDIV`, `kpDOT`,
  `kpMUL`, `kpSUB` and `kpZRO`.
* **blink** option to `footrc`; a boolean that lets you control
    whether the cursor should blink or not by default. Note that
    applications can override this.
* Multi-seat support
* Implemented `C0::FF` (form feed)
* **pipe-visible** and **pipe-scrollback** key bindings. These let you
  pipe either the currently visible text, or the entire scrollback to
  external tools (https://codeberg.org/dnkl/foot/issues/29). Example:
  `pipe-visible=[sh -c "xurls | bemenu | xargs -r firefox] Control+Print`


### Changed

* Background transparency to only be used with the default background
  color.
* Copy-to-clipboard/primary-selection to insert a line break if either
  the last cell on the previous line or the first cell on the next
  line is empty.
* Number of lines to scroll is now always clamped to the number of
  lines in the scrolling region..
* New terminal windows spawned with `ctrl`+`shift`+`n` are no longer
  double forked.
* Unicode combining character overflow errors are only logged when
  debug logging has been enabled.
* OSC 4 (_Set Color_) now updates already rendered cells, excluding
  scrollback.
* Mouse cursor from `hand2` to `left_ptr` when client is capturing the
  mouse.
* Sixel images are now removed when the font size is **decreased**.
* `DECSCUSR` (_Set Cursor Style_, `CSI Ps SP q`) now uses `Ps=0`
  instead of `Ps=2` to reset the style to the user configured default
  style. `Ps=2` now always configures a _Steady Block_ cursor.
* `Se` terminfo capability from `\E[2 q` to `\E[ q`.
* Hollow cursor to be drawn when window has lost _keyboard_ focus
  rather than _visual_ focus.


### Fixed

* Do not stop an ongoing selection when `shift` is released. When the
  client application is capturing the mouse, one must hold down
  `shift` to start a selection. This selection is now finalized only
  when the mouse button is released - not as soon as `shift` is
  released.
* Selected cells did not appear selected if programmatically modified.
* Rare crash when scrolling and the new viewport ended up **exactly**
  on the wrap around.
* Selection handling when viewport wrapped around.
* Restore signal mask in the client process.
* Set `IUTF8`.
* Selection of double-width characters. It is no longer possible to
  select half of a double-width character.
* Draw hollow block cursor on top of character.
* Set an initial `TIOCSWINSZ`. This ensures clients never read a
  `0x0` terminal size (https://codeberg.org/dnkl/foot/issues/20).
* Glyphs overflowing into surrounding cells
  (https://codeberg.org/dnkl/foot/issues/21).
* Crash when last rendered cursor cell had scrolled off screen and
  `\E[J3` was executed.
* Assert (debug builds) when an `\e]4` OSC escape was not followed by
  a `;`.
* Window title always being set to "foot" on reset.
* Terminfo entry `kb2` (center keypad key); it is now set to `\EOu`
  (which is what foot emits) instead of the incorrect value `\EOE`.
* Palette re-use in sixel images. Previously, the palette was reset
  after each image.
* Do not auto-resize a sixel image for which the client has specified
  a size. This fixes an issue where an image would incorrectly
  overflow into the cell row beneath.
* Text printed, or other sixel images drawn, on top of a sixel image
  no longer erases the entire image, only the part(s) covered by the
  new text or image.
* Sixel images being erased when printing text next to them.
* Sixel handling when resizing window.
* Sixel handling when scrollback wraps around.
* Foot now issues much fewer `wl_surface_damage_buffer()` calls
  (https://codeberg.org/dnkl/foot/issues/35).
* `C0::VT` to be processed as `C0::LF`. Previously, `C0::VT` would
  only move the cursor down, but never scroll.
* `C0::HT` (_Horizontal Tab_, or `\t`) no longer clears `LCF` (_Last
  Column Flag_).
* `C0::LF` now always clears `LCF`. Previously, it only cleared it
  when the cursor was **not** at the bottom of the scrolling region.
* `IND` and `RI` now clears `LCF`.
* `DECAWM` now clears `LCF`.
* A multi-column character that does not fit on the current line is
  now printed on the next line, instead of only printing half the
  character.
* Font size can no longer be reduced to negative values
  (https://codeberg.org/dnkl/foot/issues/38).


## 1.3.0

### Added

* User configurable key- and mouse bindings. See `man 5 foot` and the
  example `footrc` (https://codeberg.org/dnkl/foot/issues/1)
* **initial-window-mode** option to `footrc`, that lets you control
  the initial mode for each newly spawned window: _windowed_,
  _maximized_ or _fullscreen_.
* **app-id** option to `footrc` and `--app-id` command line option,
  that sets the _app-id_ property on the Wayland window.
* **title** option to `footrc` and `--title` command line option, that
  sets the initial window title.
* Right mouse button extends the current selection.
* `CSI Ps ; Ps ; Ps t` escape sequences for the following parameters:
  `11t`, `13t`, `13;2t`, `14t`, `14;2t`, `15t`, `19t`.
* Unicode combining characters.


### Changed

* Spaces no longer removed from zsh font name completions.
* Default key binding for _spawn-terminal_ to ctrl+shift+n.
* Renderer is now much faster with interactive scrolling
  (https://codeberg.org/dnkl/foot/issues/4)
* memfd sealing failures are no longer fatal errors.
* Selection to no longer be cleared on resize.
* The current monitor's subpixel order (RGB/BGR/V-RGB/V-BGR) is
  preferred over FontConfig's `rgba` property. Only if the monitor's
  subpixel order is `unknown` is FontConfig's `rgba` property used. If
  the subpixel order is `none`, then grayscale antialiasing is
  used. The subpixel order is ignored if antialiasing has been
  disabled.
* The four primary font variants (normal, bold, italic, bold italic)
  are now loaded in parallel. This speeds up both the initial startup
  time, as well as DPI changes.
* Command line parsing no longer tries to parse arguments following
  the command-to-execute. This means one can now write `foot sh -c
  true` instead of `foot -- sh -c true`.


### Removed

* Keyboard/pointer handler workarounds for Sway 1.2.


### Fixed

* Sixel images moved or deleted on window resize.
* Cursor sometimes incorrectly restored on exit from alternate screen.
* 'Underline' cursor being invisible on underlined text.
* Restored cursor position in 'normal' screen when window was resized
  while in 'alt' screen.
* Hostname in OSC 7 URI not being validated.
* OSC 4 with multiple `c;spec` pairs.
* Alt+Return to emit "ESC \r".
* Trackpad sloooow scrolling to eventually scroll a line.
* Memory leak in terminal reset.
* Translation of cursor coordinates on resize
* Scaling color specifiers in OSC sequences.
* `OSC 12 ?` to return the cursor color, not the cursor's text color.
* `OSC 12;#000000` to configure the cursor to use inverted
  foreground/background colors.
* Call `ioctl(TIOCSCTTY)` on the pts fd in the slave process.


## 1.2.3

### Fixed
* Forgot to version bump 1.2.2


## 1.2.2

### Changed

* Changed icon name in `foot.desktop` and `foot-server.desktop` from
  _terminal_ to _utilities-terminal_.
* `XDG_SESSION_ID` is now included in the server/daemon default socket
  path.


### Fixed

* Window size doubling when moving window between outputs with
  different scaling factors (https://codeberg.org/dnkl/foot/issues/3).
* Font being too small on monitors with fractional scaling
  (https://codeberg.org/dnkl/foot/issues/5).


## 1.2.1

### Fixed

* Building AUR package


## 1.2.0

### Added

* Run-time text resize using ctrl-+, ctrl+- and ctrl+0
* Font size adjusts dynamically to outputs' DPI
* Reflow text when resizing window
* **pad** option to `footrc`
* **login-shell** option to `footrc` and `--login-shell` command line
  option
* Client side decorations (CSDs). This finally makes foot usable on
  GNOME.
* Sixel graphics support
* OSC 12 and 112 escape sequences (set/reset text cursor color)
* REP CSI escape sequence
* `oc` to terminfo
* foot-server.desktop file
* Window and cell size reporting escape sequences
* `--hold` command line option
* `--print-pid=FILE|FD` command line option


### Changed

* Subpixel antialiasing is only enabled when background is opaque
* Meta/alt ESC prefix can now be disabled with `\E[?1036l`. In this
  mode, the 8:th bit is set and the result is UTF-8 encoded. This can
  also be disabled with `\E[1024l` (in which case the Alt key is
  effectively being ignored).
* terminfo now uses ST instead of BEL as OSC terminator
* Logging to print to stderr, not stdout
* Backspace now emits DEL (^?), and ctrl+backspace emits BS (^H)


### Removed

* '28' from DA response<|MERGE_RESOLUTION|>--- conflicted
+++ resolved
@@ -1,10 +1,7 @@
 # Changelog
 
-<<<<<<< HEAD
 * [Unreleased](#unreleased)
-=======
 * [1.10.3](#1-10-3)
->>>>>>> a9026f16
 * [1.10.2](#1-10-2)
 * [1.10.1](#1-10-1)
 * [1.10.0](#1-10-0)
@@ -39,19 +36,26 @@
 * [1.2.0](#1-2-0)
 
 
-<<<<<<< HEAD
 ## Unreleased
 ### Added
 
 * `[mouse-bindings].selection-override-modifiers` option, specifying
   which modifiers to hold to override mouse grabs by client
   applications and force selection instead.
-=======
+
+
+### Changed
+### Deprecated
+### Removed
+### Fixed
+### Security
+### Contributors
+
+
 ## 1.10.3
 
 ### Added
 
->>>>>>> a9026f16
 * Kitty keyboard protocol:
   - [Report event types](https://sw.kovidgoyal.net/kitty/keyboard-protocol/#report-events)
     (mode `0b10`)
@@ -64,12 +68,6 @@
     (mode `0b10000`)
 
 
-<<<<<<< HEAD
-### Changed
-### Deprecated
-### Removed
-=======
->>>>>>> a9026f16
 ### Fixed
 
 * Crash when bitmap fonts are scaled down to very small font sizes
@@ -77,13 +75,6 @@
 * Crash when overwriting/erasing an OSC-8 URL.
 
 
-<<<<<<< HEAD
-### Security
-### Contributors
-
-
-=======
->>>>>>> a9026f16
 ## 1.10.2
 
 ### Added
