--- conflicted
+++ resolved
@@ -1,10 +1,7 @@
 # Changelog
 
-<<<<<<< HEAD
 * [Unreleased](#Unreleased)
-=======
 * [1.5.2](#1-5-2)
->>>>>>> f1e422b2
 * [1.5.1](#1-5-1)
 * [1.5.0](#1-5-0)
 * [1.4.4](#1-4-4)
@@ -19,7 +16,6 @@
 * [1.2.0](#1-2-0)
 
 
-<<<<<<< HEAD
 ## Unreleased
 ### Added
 
@@ -53,14 +49,14 @@
 ### Fixed
 ### Security
 ### Contributors
-=======
+
+
 ## 1.5.2
 
 ### Fixed
 
 * Regression: middle clicking double pastes in e.g. vim
   (https://codeberg.org/dnkl/foot/issues/168)
->>>>>>> f1e422b2
 
 
 ## 1.5.1
