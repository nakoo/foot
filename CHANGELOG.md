# Changelog

* [Unreleased](#Unreleased)
* [1.5.1](#1-5-1)
* [1.5.0](#1-5-0)
* [1.4.4](#1-4-4)
* [1.4.3](#1-4-3)
* [1.4.2](#1-4-2)
* [1.4.1](#1-4-1)
* [1.4.0](#1-4-0)
* [1.3.0](#1-3-0)
* [1.2.3](#1-2-3)
* [1.2.2](#1-2-2)
* [1.2.1](#1-2-1)
* [1.2.0](#1-2-0)


## Unreleased
### Added

* Implement reverse auto-wrap (_auto\_left\_margin_, _bw_, in
  terminfo). This mode can be enabled/disabled with `CSI ? 45 h` and
  `CSI ? 45 l`. It is **enabled** by default
  (https://codeberg.org/dnkl/foot/issues/150).
* **bell** option to `foot.ini`. Can be set to `set-urgency` to make
  foot render the margins in red when receiving `BEL` while **not**
  having keyboard focus. Applications can dynamically enable/disable
  this with the `CSI ? 1042 h` and `CSI ? 1042 l` escape
  sequences. Note that Wayland does **not** implement an _urgency_
  hint like X11, but that there is a
  [proposal](https://gitlab.freedesktop.org/wayland/wayland-protocols/-/merge_requests/9)
  to add support for this. The value `set-urgency` was chosen for
  forward-compatibility, in the hopes that this proposal eventualizes
  (https://codeberg.org/dnkl/foot/issues/157).
* **word-delimiters** option to `foot.ini`
  (https://codeberg.org/dnkl/foot/issues/156).
<<<<<<< HEAD
* **csd.preferred** can now be set to `none` to disable window
  decorations. Note that some compositors will render SSDs despite
  this option being used (https://codeberg.org/dnkl/foot/issues/163).
=======
* Terminal content is now auto-scrolled when moving the mouse above or
  below the window while selecting
  (https://codeberg.org/dnkl/foot/issues/149).
>>>>>>> 0d8344d3

### Changed
### Deprecated
### Removed
### Fixed
### Security
### Contributors


## 1.5.1

### Changed

* Default value of the **scrollback.multiplier** option in `foot.ini`
  from `1.0` to `3.0`.
* `shift`+`insert` now pastes from the primary selection by
  default. This is in addition to middle-clicking with the mouse.


### Fixed

* Mouse bindings now match even if the actual click count is larger
  than specified in the binding. This allows you to, for example,
  quickly press the middle-button to paste multiple times
  (https://codeberg.org/dnkl/foot/issues/146).
* Color flashes when changing the color palette with OSC 4,10,11
  (https://codeberg.org/dnkl/foot/issues/141).
* Scrollback position is now retained when resizing the window
  (https://codeberg.org/dnkl/foot/issues/142).
* Trackpad scrolling speed to better match the mouse scrolling speed,
  and to be consistent with other (Wayland) terminal emulators. Note
  that it is (much) slower compared to previous foot versions. Use the
  **scrollback.multiplier** option in `foot.ini` if you find the new
  speed too slow (https://codeberg.org/dnkl/foot/issues/144).
* Crash when `foot.ini` contains an invalid section name
  (https://codeberg.org/dnkl/foot/issues/159).
* Background opacity when in _reverse video_ mode.
* Crash when writing a sixel image that extends outside the terminal's
  right margin (https://codeberg.org/dnkl/foot/issues/151).
* Sixel image at non-zero column positions getting sheared at
  seemingly random occasions
  (https://codeberg.org/dnkl/foot/issues/151).
* Crash after either resizing a window or changing the font size if
  there were sixels present in the scrollback while doing so.
* _Send Device Attributes_ to only send a response if `Ps == 0`.
* Paste from primary when clipboard is empty.


### Contributors

* [craigbarnes](https://codeberg.org/craigbarnes)
* [zar](https://codeberg.org/zar)


## 1.5.0

### Deprecated

* `$XDG_CONFIG_HOME/footrc`/`~/.config/footrc`. Use
  `$XDG_CONFIG_HOME/foot/foot.ini`/`~/.config/foot/foot.ini` instead.
* **scrollback** option in `foot.ini`. Use **scrollback.lines**
  instead.
* **scrollback-up** key binding. Use **scrollback-up-page** instead.
* **scrollback-down** key binding. Use **scrollback-down-page**
  instead.


### Added

* Scrollback position indicator. This feature is optional and
  controlled by the **scrollback.indicator-position** and
  **scrollback.indicator-format** options in `foot.ini`
  (https://codeberg.org/dnkl/foot/issues/42).
* Key bindings in _scrollback search_ mode are now configurable.
* `--check-config` command line option.
* **pipe-selected** key binding. Works like **pipe-visible** and
  **pipe-scrollback**, but only pipes the currently selected text, if
  any (https://codeberg.org/dnkl/foot/issues/51).
* **mouse.hide-when-typing** option to `foot.ini`.
* **scrollback.multiplier** option to `foot.ini`
  (https://codeberg.org/dnkl/foot/issues/54).
* **colors.selection-foreground** and **colors.selection-background**
  options to `foot.ini`.
* **tweak.render-timer** option to `foot.ini`.
* Modifier support in mouse bindings
  (https://codeberg.org/dnkl/foot/issues/77).
* Click count support in mouse bindings, i.e double- and triple-click
  (https://codeberg.org/dnkl/foot/issues/78).
* All mouse actions (begin selection, select word, select row etc) are
  now configurable, via the new **select-begin**,
  **select-begin-block**, **select-extend**, **select-word**,
  **select-word-whitespace** and **select-row** options in the
  **mouse-bindings** section in `foot.ini`
  (https://codeberg.org/dnkl/foot/issues/79).
* Implement XTSAVE/XTRESTORE escape sequences, `CSI ? Ps s` and `CSI ?
  Ps r` (https://codeberg.org/dnkl/foot/issues/91).
* `$COLORTERM` is now set to `truecolor` at startup, to indicate
  support for 24-bit RGB colors.
* Experimental support for rendering double-width glyphs with a
  character width of 1. Must be explicitly enabled with
  `tweak.allow-overflowing-double-width-glyphs`
  (https://codeberg.org/dnkl/foot/issues/116).
* **initial-window-size-pixels** options to `foot.ini` and
  `-w,--window-size-pixels` command line option to `foot`. This option
  replaces the now deprecated **geometry** and `-g,--geometry`
  options.
* **initial-window-size-chars** option to `foot.ini` and
  `-W,--window-size-chars` command line option to `foot`. This option
  configures the initial window size in **characters**, and is an
  alternative to **initial-window-size-pixels**.
* **scrollback-up-half-page** and **scrollback-down-half-page** key
  bindings. They scroll up/down half of a page in the scrollback
  (https://codeberg.org/dnkl/foot/issues/128).
* **scrollback-up-line** and **scrollback-down-line** key
  bindings. They scroll up/down a single line in the scrollback.
* **mouse.alternate-scroll-mode** option to `foot.ini`. This option
  controls the initial state of the _Alternate Scroll Mode_, and
  defaults to `yes`. When enabled, mouse scroll events are translated
  to up/down key events in the alternate screen, letting you scroll in
  e.g. `less` and other applications without enabling native mouse
  support in them (https://codeberg.org/dnkl/foot/issues/135).


### Changed

* Renamed man page for `foot.ini` from **foot**(5) to **foot.ini**(5).
* Configuration errors are no longer fatal; foot will start and print
  an error inside the terminal (and of course still log errors on
  stderr).
* Default `--server` socket path to use `$WAYLAND_DISPLAY` instead of
  `$XDG_SESSION_ID` (https://codeberg.org/dnkl/foot/issues/55).
* Trailing empty cells are no longer highlighted in mouse selections.
* Foot now searches for its configuration in
  `$XDG_DATA_DIRS/foot/foot.ini`, if no configuration is found in
  `$XDG_CONFIG_HOME/foot/foot.ini` or in `$XDG_CONFIG_HOME/footrc`.
* Minimum window size changed from four rows and 20 columns, to 1 row
  and 2 columns.
* **scrollback-up/down** renamed to **scrollback-up/down-page**.
* fcft >= 2.3.0 is now required.


### Fixed

* Command lines for **pipe-visible** and **pipe-scrollback** are now
  tokenized (i.e. syntax checked) when the configuration is loaded,
  instead of every time the key binding is executed.
* Incorrect multi-column character spacer insertion when reflowing
  text.
* Compilation errors in 32-bit builds.
* Mouse cursor style in top and left margins.
* Selection is now **updated** when the cursor moves outside the grid
  (https://codeberg.org/dnkl/foot/issues/70).
* Viewport sometimes not moving when doing a scrollback search.
* Crash when canceling a scrollback search and the window had been
  resized while searching.
* Selection start point not moving when the selection changes
  direction.
* OSC 10/11/104/110/111 (modify colors) did not update existing screen
  content (https://codeberg.org/dnkl/foot/issues/94).
* Extra newlines when copying empty cells
  (https://codeberg.org/dnkl/foot/issues/97).
* Mouse events from being sent to client application when a mouse
  binding has consumed it.
* Input events from getting mixed with paste data
  (https://codeberg.org/dnkl/foot/issues/101).
* Missing DPI values for “some” monitors on Gnome
  (https://codeberg.org/dnkl/foot/issues/118).
* Handling of multi-column composed characters while reflowing.
* Escape sequences sent for key combinations with `Return`, that did
  **not** include `Alt`.
* Clipboard (or primary selection) is now cleared when receiving an
  OSC-52 command with an invalid base64 encoded payload.
* Cursor position being set outside the grid when reflowing text.
* CSD buttons to be hidden when window size becomes so small that they
  no longer fit.


### Contributors

* [craigbarnes](https://codeberg.org/craigbarnes)
* [birger](https://codeberg.org/birger)
* [Ordoviz](https://codeberg.org/Ordoviz)
* [cherti](https://codeberg.org/cherti)


## 1.4.4
### Changed

* Mouse cursor is now always a `left_ptr` when inside the margins, to
  indicate it is not possible to start a selection.


### Fixed

* Crash when starting a selection inside the margins.
* Improved font size consistency across multiple monitors with
  different DPI (https://codeberg.org/dnkl/foot/issues/47).
* Handle trailing comments in `footrc`


## 1.4.3
### Added

* Section to [README.md](README.md) describing how to programmatically
  identify foot.
* [LICENSE](LICENSE), [README.md](README.md) and
  [CHANGELOG.md](CHANGELOG.md) are now installed to
  `${datadir}/doc/foot`.
* Support for escaping quotes in **pipe-visible** and
  **pipe-scrollback** commands.


### Changed

* Primary DA to no longer indicate support for _Selective Erase_,
  _Technical Characters_ and _Terminal State Interrogation_.
* Secondary DA to report foot as a VT220 instead of a VT420.
* Secondary DA to report foot's version number in parameter 2, the
  _Firmware Version_. The string is made up of foot's major, minor and
  patch version numbers, always using two digits for each version
  number and without any other separating characters. Thus, _1.4.2_
  would be reported as `010402` (i.e. the full response would be
  `\E[>1;010402;0c`).
* Scrollback search to only move the viewport if the match lies
  outside it.
* Scrollback search to focus match, that requires a viewport change,
  roughly in the center of the screen.
* Extending a selection with the right mouse button now works while
  dragging the mouse.


### Fixed

* Crash in scrollback search.
* Crash when a **pipe-visible** or **pipe-scrollback** command
  contained an unclosed quote
  (https://codeberg.org/dnkl/foot/issues/49).


### Contributors

* [birger](https://codeberg.org/birger)
* [cherti](https://codeberg.org/cherti)


## 1.4.2

### Changed

* Maximum window title length from 100 to 2048.


### Fixed

* Crash when overwriting a sixel and the row being overwritten did not
  cover an entire cell.
* Assertion failure in debug builds when overwriting a sixel image.


## 1.4.1

### Fixed

* Compilation errors in release builds with some combinations of
  compilers and compiler flags.


## 1.4.0

### Added

* `Sync` to terminfo. This is a tmux extension that indicates
  _"Synchronized Updates"_ are supported.
* `--hold` command line option to `footclient`.
* Key mapping for `KP_Decimal`.
* Terminfo entries for keypad keys: `ka1`, `ka2`, `ka3`, `kb1`, `kb3`,
  `kc1`, `kc2`, `kc3`, `kp5`, `kpADD`, `kpCMA`, `kpDIV`, `kpDOT`,
  `kpMUL`, `kpSUB` and `kpZRO`.
* **blink** option to `footrc`; a boolean that lets you control
    whether the cursor should blink or not by default. Note that
    applications can override this.
* Multi-seat support
* Implemented `C0::FF` (form feed)
* **pipe-visible** and **pipe-scrollback** key bindings. These let you
  pipe either the currently visible text, or the entire scrollback to
  external tools (https://codeberg.org/dnkl/foot/issues/29). Example:
  `pipe-visible=[sh -c "xurls | bemenu | xargs -r firefox] Control+Print`


### Changed

* Background transparency to only be used with the default background
  color.
* Copy-to-clipboard/primary-selection to insert a line break if either
  the last cell on the previous line or the first cell on the next
  line is empty.
* Number of lines to scroll is now always clamped to the number of
  lines in the scrolling region..
* New terminal windows spawned with `ctrl`+`shift`+`n` are no longer
  double forked.
* Unicode combining character overflow errors are only logged when
  debug logging has been enabled.
* OSC 4 (_Set Color_) now updates already rendered cells, excluding
  scrollback.
* Mouse cursor from `hand2` to `left_ptr` when client is capturing the
  mouse.
* Sixel images are now removed when the font size is **decreased**.
* `DECSCUSR` (_Set Cursor Style_, `CSI Ps SP q`) now uses `Ps=0`
  instead of `Ps=2` to reset the style to the user configured default
  style. `Ps=2` now always configures a _Steady Block_ cursor.
* `Se` terminfo capability from `\E[2 q` to `\E[ q`.
* Hollow cursor to be drawn when window has lost _keyboard_ focus
  rather than _visual_ focus.


### Fixed

* Do not stop an ongoing selection when `shift` is released. When the
  client application is capturing the mouse, one must hold down
  `shift` to start a selection. This selection is now finalized only
  when the mouse button is released - not as soon as `shift` is
  released.
* Selected cells did not appear selected if programmatically modified.
* Rare crash when scrolling and the new viewport ended up **exactly**
  on the wrap around.
* Selection handling when viewport wrapped around.
* Restore signal mask in the client process.
* Set `IUTF8`.
* Selection of double-width characters. It is no longer possible to
  select half of a double-width character.
* Draw hollow block cursor on top of character.
* Set an initial `TIOCSWINSZ`. This ensures clients never read a
  `0x0` terminal size (https://codeberg.org/dnkl/foot/issues/20).
* Glyphs overflowing into surrounding cells
  (https://codeberg.org/dnkl/foot/issues/21).
* Crash when last rendered cursor cell had scrolled off screen and
  `\E[J3` was executed.
* Assert (debug builds) when an `\e]4` OSC escape was not followed by
  a `;`.
* Window title always being set to "foot" on reset.
* Terminfo entry `kb2` (center keypad key); it is now set to `\EOu`
  (which is what foot emits) instead of the incorrect value `\EOE`.
* Palette re-use in sixel images. Previously, the palette was reset
  after each image.
* Do not auto-resize a sixel image for which the client has specified
  a size. This fixes an issue where an image would incorrectly
  overflow into the cell row beneath.
* Text printed, or other sixel images drawn, on top of a sixel image
  no longer erases the entire image, only the part(s) covered by the
  new text or image.
* Sixel images being erased when printing text next to them.
* Sixel handling when resizing window.
* Sixel handling when scrollback wraps around.
* Foot now issues much fewer `wl_surface_damage_buffer()` calls
  (https://codeberg.org/dnkl/foot/issues/35).
* `C0::VT` to be processed as `C0::LF`. Previously, `C0::VT` would
  only move the cursor down, but never scroll.
* `C0::HT` (_Horizontal Tab_, or `\t`) no longer clears `LCF` (_Last
  Column Flag_).
* `C0::LF` now always clears `LCF`. Previously, it only cleared it
  when the cursor was **not** at the bottom of the scrolling region.
* `IND` and `RI` now clears `LCF`.
* `DECAWM` now clears `LCF`.
* A multi-column character that does not fit on the current line is
  now printed on the next line, instead of only printing half the
  character.
* Font size can no longer be reduced to negative values
  (https://codeberg.org/dnkl/foot/issues/38).


## 1.3.0

### Added

* User configurable key- and mouse bindings. See `man 5 foot` and the
  example `footrc` (https://codeberg.org/dnkl/foot/issues/1)
* **initial-window-mode** option to `footrc`, that lets you control
  the initial mode for each newly spawned window: _windowed_,
  _maximized_ or _fullscreen_.
* **app-id** option to `footrc` and `--app-id` command line option,
  that sets the _app-id_ property on the Wayland window.
* **title** option to `footrc` and `--title` command line option, that
  sets the initial window title.
* Right mouse button extends the current selection.
* `CSI Ps ; Ps ; Ps t` escape sequences for the following parameters:
  `11t`, `13t`, `13;2t`, `14t`, `14;2t`, `15t`, `19t`.
* Unicode combining characters.


### Changed

* Spaces no longer removed from zsh font name completions.
* Default key binding for _spawn-terminal_ to ctrl+shift+n.
* Renderer is now much faster with interactive scrolling
  (https://codeberg.org/dnkl/foot/issues/4)
* memfd sealing failures are no longer fatal errors.
* Selection to no longer be cleared on resize.
* The current monitor's subpixel order (RGB/BGR/V-RGB/V-BGR) is
  preferred over FontConfig's `rgba` property. Only if the monitor's
  subpixel order is `unknown` is FontConfig's `rgba` property used. If
  the subpixel order is `none`, then grayscale antialiasing is
  used. The subpixel order is ignored if antialiasing has been
  disabled.
* The four primary font variants (normal, bold, italic, bold italic)
  are now loaded in parallel. This speeds up both the initial startup
  time, as well as DPI changes.
* Command line parsing no longer tries to parse arguments following
  the command-to-execute. This means one can now write `foot sh -c
  true` instead of `foot -- sh -c true`.


### Removed

* Keyboard/pointer handler workarounds for Sway 1.2.


### Fixed

* Sixel images moved or deleted on window resize.
* Cursor sometimes incorrectly restored on exit from alternate screen.
* 'Underline' cursor being invisible on underlined text.
* Restored cursor position in 'normal' screen when window was resized
  while in 'alt' screen.
* Hostname in OSC 7 URI not being validated.
* OSC 4 with multiple `c;spec` pairs.
* Alt+Return to emit "ESC \r".
* Trackpad sloooow scrolling to eventually scroll a line.
* Memory leak in terminal reset.
* Translation of cursor coordinates on resize
* Scaling color specifiers in OSC sequences.
* `OSC 12 ?` to return the cursor color, not the cursor's text color.
* `OSC 12;#000000` to configure the cursor to use inverted
  foreground/background colors.
* Call `ioctl(TIOCSCTTY)` on the pts fd in the slave process.


## 1.2.3

### Fixed
* Forgot to version bump 1.2.2


## 1.2.2

### Changed

* Changed icon name in `foot.desktop` and `foot-server.desktop` from
  _terminal_ to _utilities-terminal_.
* `XDG_SESSION_ID` is now included in the server/daemon default socket
  path.


### Fixed

* Window size doubling when moving window between outputs with
  different scaling factors (https://codeberg.org/dnkl/foot/issues/3).
* Font being too small on monitors with fractional scaling
  (https://codeberg.org/dnkl/foot/issues/5).


## 1.2.1

### Fixed

* Building AUR package


## 1.2.0

### Added

* Run-time text resize using ctrl-+, ctrl+- and ctrl+0
* Font size adjusts dynamically to outputs' DPI
* Reflow text when resizing window
* **pad** option to `footrc`
* **login-shell** option to `footrc` and `--login-shell` command line
  option
* Client side decorations (CSDs). This finally makes foot usable on
  GNOME.
* Sixel graphics support
* OSC 12 and 112 escape sequences (set/reset text cursor color)
* REP CSI escape sequence
* `oc` to terminfo
* foot-server.desktop file
* Window and cell size reporting escape sequences
* `--hold` command line option
* `--print-pid=FILE|FD` command line option


### Changed

* Subpixel antialiasing is only enabled when background is opaque
* Meta/alt ESC prefix can now be disabled with `\E[?1036l`. In this
  mode, the 8:th bit is set and the result is UTF-8 encoded. This can
  also be disabled with `\E[1024l` (in which case the Alt key is
  effectively being ignored).
* terminfo now uses ST instead of BEL as OSC terminator
* Logging to print to stderr, not stdout
* Backspace now emits DEL (^?), and ctrl+backspace emits BS (^H)


### Removed

* '28' from DA response<|MERGE_RESOLUTION|>--- conflicted
+++ resolved
@@ -34,15 +34,13 @@
   (https://codeberg.org/dnkl/foot/issues/157).
 * **word-delimiters** option to `foot.ini`
   (https://codeberg.org/dnkl/foot/issues/156).
-<<<<<<< HEAD
 * **csd.preferred** can now be set to `none` to disable window
   decorations. Note that some compositors will render SSDs despite
   this option being used (https://codeberg.org/dnkl/foot/issues/163).
-=======
 * Terminal content is now auto-scrolled when moving the mouse above or
   below the window while selecting
   (https://codeberg.org/dnkl/foot/issues/149).
->>>>>>> 0d8344d3
+
 
 ### Changed
 ### Deprecated
