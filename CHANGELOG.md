# Changelog

* [Unreleased](#unreleased)
* [1.12.0](#1-12-0)
* [1.11.0](#1-11-0)
* [1.10.3](#1-10-3)
* [1.10.2](#1-10-2)
* [1.10.1](#1-10-1)
* [1.10.0](#1-10-0)
* [1.9.2](#1-9-2)
* [1.9.1](#1-9-1)
* [1.9.0](#1-9-0)
* [1.8.2](#1-8-2)
* [1.8.1](#1-8-1)
* [1.8.0](#1-8-0)
* [1.7.2](#1-7-2)
* [1.7.1](#1-7-1)
* [1.7.0](#1-7-0)
* [1.6.4](#1-6-4)
* [1.6.3](#1-6-3)
* [1.6.2](#1-6-2)
* [1.6.1](#1-6-1)
* [1.6.0](#1-6-0)
* [1.5.4](#1-5-4)
* [1.5.3](#1-5-3)
* [1.5.2](#1-5-2)
* [1.5.1](#1-5-1)
* [1.5.0](#1-5-0)
* [1.4.4](#1-4-4)
* [1.4.3](#1-4-3)
* [1.4.2](#1-4-2)
* [1.4.1](#1-4-1)
* [1.4.0](#1-4-0)
* [1.3.0](#1-3-0)
* [1.2.3](#1-2-3)
* [1.2.2](#1-2-2)
* [1.2.1](#1-2-1)
* [1.2.0](#1-2-0)


## Unreleased
### Added

* Workaround for Sway bug [#6960][sway-6960]: scrollback search and
  the OSC-555 (“flash”) escape sequence leaves dimmed (search) and
  yellow (flash) artifacts ([#1046][1046]).
* `Control+Shift+v` and `XF86Paste` have been added to the default set
  of key bindings that paste from the clipboard into the scrollback
  search buffer. This is in addition to the pre-existing `Control+v`
  and `Control+y` bindings.

[sway-6960]: https://github.com/swaywm/sway/issues/6960
[1046]: https://codeberg.org/dnkl/foot/issues/1046


### Changed

* Scrollback search’s `extend-to-word-boundary` no longer stops at
  space-to-word boundaries, making selection extension feel more
  natural.


### Deprecated
### Removed
### Fixed

* build: missing symbols when linking the `pgo` helper binary.
<<<<<<< HEAD
=======
* UI not refreshing when pasting something into the scrollback search
  box, that does not result in a grid update (for example, when the
  search criteria did not result in any matches) ([#1040][1040]).
* foot freezing in scrollback search mode, using 100% CPU
  ([#1036][1036], [#1047][1047]).
* Crash when extending a selection to the next word boundary in
  scrollback search mode ([#1036][1036]).
* Scrollback search mode not always highlighting all matches
  correctly.
* Sixel options not being reset on hard resets (`\Ec`)


[1040]: https://codeberg.org/dnkl/foot/issues/1040
[1036]: https://codeberg.org/dnkl/foot/issues/1036
[1047]: https://codeberg.org/dnkl/foot/issues/1036
>>>>>>> 5308b8cd


### Security
### Contributors


## 1.12.0

### Added

* OSC-22 - set xcursor pointer.
* Add "xterm" as fallback cursor where "text" is not available.
* `[key-bindings].scrollback-home|end` options.
* Socket activation for `foot --server` and accompanying systemd unit
  files
* Support for re-mapping input, i.e. mapping input to custom escape
  sequences ([#325][325]).
* Support for [DECNKM](https://vt100.net/docs/vt510-rm/DECNKM.html),
  which allows setting/saving/restoring/querying the keypad mode.
* Sixel support can be disabled by setting `[tweak].sixel=no`
  ([#950][950]).
* footclient: `-E,--client-environment` command line option. When
  used, the child process in the new terminal instance inherits the
  environment from the footclient process instead of the server’s
  ([#1004][1004]).
* `[csd].hide-when-maximized=yes|no` option ([#1019][1019]).
* Scrollback search mode now highlights all matches.
* `[key-binding].show-urls-persistent` action. This key binding action
  is similar to `show-urls-launch`, but does not automatically exit
  URL mode after activating an URL ([#964][964]).
* Support for `CSI > 4 n`, disable _modifyOtherKeys_. Note that since
  foot only supports level 1 and 2 (and not level 0), this sequence
  does not disable _modifyOtherKeys_ completely, but simply reverts it
  back to level 1 (the default).
* `-Dtests=false|true` meson command line option. When disabled, test
  binaries will neither be built, nor will `ninja test` attempt to
  execute them. Enabled by default ([#919][919]).

[325]: https://codeberg.org/dnkl/foot/issues/325
[950]: https://codeberg.org/dnkl/foot/issues/950
[1004]: https://codeberg.org/dnkl/foot/issues/1004
[1019]: https://codeberg.org/dnkl/foot/issues/1019
[964]: https://codeberg.org/dnkl/foot/issues/964
[919]: https://codeberg.org/dnkl/foot/issues/919


### Changed

* Minimum required meson version is now 0.58.
* Mouse selections are now finalized when the window is resized
  ([#922][922]).
* OSC-4 and OSC-11 replies now uses four digits instead of 2
  ([#971][971]).
* `\r` is no longer translated to `\n` when pasting clipboard data
  ([#980][980]).
* Use circles for rendering light arc box-drawing characters
  ([#988][988]).
* Example configuration is now installed to
  `${sysconfdir}/xdg/foot/foot.ini`, typically resolving to
  `/etc/xdg/foot/foot.ini` ([#1001][1001]).

[922]: https://codeberg.org/dnkl/foot/issues/922
[971]: https://codeberg.org/dnkl/foot/issues/971
[980]: https://codeberg.org/dnkl/foot/issues/980
[988]: https://codeberg.org/dnkl/foot/issues/988
[1001]: https://codeberg.org/dnkl/foot/issues/1001


### Removed

* DECSET mode 27127 (which was first added in release 1.6.0).
  The kitty keyboard protocol (added in release 1.10.3) can
  be used to similar effect.


### Fixed

* Build: missing `wayland_client` dependency in `test-config`
  ([#918][918]).
* “(null)” being logged as font-name (for some fonts) when warning
  about a non-monospaced primary font.
* Rare crash when the window is resized while a mouse selection is
  ongoing ([#922][922]).
* Large selections crossing the scrollback wrap-around ([#924][924]).
* Crash in `pipe-scrollback` ([#926][926]).
* Exit code being 0 when a foot server with no open windows terminate
  due to e.g. a Wayland connection failure ([#943][943]).
* Key binding collisions not detected for bindings specified as option
  overrides on the command line.
* Crash when seat has no keyboard ([#963][963]).
* Key presses with e.g. `AltGr` triggering key combinations with the
  base symbol ([#983][983]).
* Underline cursor sometimes being positioned too low, either making
  it look thinner than what it should be, or being completely
  invisible ([#1005][1005]).
* Fallback to `/etc/xdg` if `XDG_CONFIG_DIRS` is unset
  ([#1008][1008]).
* Improved compatibility with XTerm when `modifyOtherKeys=2`
  ([#1009][1009]).
* Window geometry when CSDs are enabled and CSD border width set to a
  non-zero value. This fixes window snapping in e.g. GNOME.
* Window size “jumping” when starting an interactive resize when CSDs
  are enabled, and CSD border width set to a non-zero value.
* Key binding overrides on the command line having no effect with
  `footclient` instances ([#931][931]).
* Search prev/next not updating the selection correctly when the
  previous and new match overlaps.
* Various minor fixes to scrollback search, and how it finds the
  next/prev match.

[918]: https://codeberg.org/dnkl/foot/issues/918
[922]: https://codeberg.org/dnkl/foot/issues/922
[924]: https://codeberg.org/dnkl/foot/issues/924
[926]: https://codeberg.org/dnkl/foot/issues/926
[943]: https://codeberg.org/dnkl/foot/issues/943
[963]: https://codeberg.org/dnkl/foot/issues/963
[983]: https://codeberg.org/dnkl/foot/issues/983
[1005]: https://codeberg.org/dnkl/foot/issues/1005
[1008]: https://codeberg.org/dnkl/foot/issues/1008
[1009]: https://codeberg.org/dnkl/foot/issues/1009
[931]: https://codeberg.org/dnkl/foot/issues/931


### Contributors

* Ashish SHUKLA
* Craig Barnes
* Enes Hecan
* Johannes Altmanninger
* L3MON4D3
* Leonardo Neumann
* Mariusz Bialonczyk
* Max Gautier
* Merlin Büge
* jvoisin
* merkix


## 1.11.0

### Added

* `[mouse-bindings].selection-override-modifiers` option, specifying
  which modifiers to hold to override mouse grabs by client
  applications and force selection instead.
* _irc://_ and _ircs://_ to the default set of protocols recognized
  when auto-detecting URLs.
* [SGR-Pixels (1016) mouse extended coordinates](https://invisible-island.net/xterm/ctlseqs/ctlseqs.html#h3-Extended-coordinates) is now supported
  ([#762](https://codeberg.org/dnkl/foot/issues/762)).
* `XTGETTCAP` - builtin terminfo. See
  [README.md::XTGETTCAP](README.md#xtgettcap) for details
  ([#846](https://codeberg.org/dnkl/foot/issues/846)).
* `DECRQSS` - _Request Selection or Setting_
  ([#798](https://codeberg.org/dnkl/foot/issues/798)). Implemented settings
  are:
  - `DECSTBM` - _Set Top and Bottom Margins_
  - `SGR` - _Set Graphic Rendition_
  - `DECSCUSR` - _Set Cursor Style_
* Support for searching for the last searched-for string in scrollback
  search (search for next/prev match with an empty search string).


### Changed

* PaperColorDark and PaperColorLight themes renamed to
  paper-color-dark and paper-color-light, for consistency with other
  theme names.
* `[scrollback].multiplier` is now applied in “alternate scroll” mode,
  where scroll events are translated to fake arrow key presses on the
  alt screen ([#859](https://codeberg.org/dnkl/foot/issues/859)).
* The width of the block cursor’s outline in an unfocused window is
  now scaled by the output scaling factor (“desktop
  scaling”). Previously, it was always 1px.
* Foot will now try to change the locale to either “C.UTF-8” or
  “en_US.UTF-8” if started with a non-UTF8 locale. If this fails, foot
  will start, but only to display a window with an error (user’s shell
  is not executed).
* `gettimeofday()` has been replaced with `clock_gettime()`, due to it being
  marked as obsolete by POSIX.
* `alt+tab` now emits `ESC \t` instead of `CSI 27;3;9~`
  ([#900](https://codeberg.org/dnkl/foot/issues/900)).
* File pasted, or dropped, on the alt screen is no longer quoted
  ([#379](https://codeberg.org/dnkl/foot/issues/379)).
* Line-based selections now include a trailing newline when copied
  ([#869](https://codeberg.org/dnkl/foot/issues/869)).
* Foot now clears the signal mask and resets all signal handlers to
  their default handlers at startup
  ([#854](https://codeberg.org/dnkl/foot/issues/854)).
* `Copy` and `Paste` keycodes are supported by default for the
  clipboard. These are useful for keyboards with custom firmware like
  QMK to enable global copy/paste shortcuts that work inside and
  outside the terminal (https://codeberg.org/dnkl/foot/pulls/894).


### Removed

* Workaround for slow resize in Sway <= 1.5, when a foot window was
  hidden, for example, in a tabbed view
  (https://codeberg.org/dnkl/foot/pulls/507).


### Fixed

* Font size adjustment (“zooming”) when font is configured with a
  **pixelsize**, and `dpi-aware=no`
  ([#842](https://codeberg.org/dnkl/foot/issues/842)).
* Key presses triggering keyboard layout switches also emitting CSI
  codes in the Kitty keyboard protocol.
* Assertion in `shm.c:buffer_release()`
  ([#844](https://codeberg.org/dnkl/foot/issues/844)).
* Crash when setting a key- or mouse binding to the empty string
  ([#851](https://codeberg.org/dnkl/foot/issues/851)).
* Crash when maximizing the window and `[csd].size=1`
  ([#857](https://codeberg.org/dnkl/foot/issues/857)).
* OSC-8 URIs not getting overwritten (erased) by double-width
  characters (e.g. emojis).
* Rendering of CSD borders when `csd.border-width > 0` and desktop
  scaling has been enabled.
* Failure to launch when `exec(3)`:ed with an empty argv.
* Pasting from the primary clipboard (mouse middle clicking) did not
  reset the scrollback view to the bottom.
* Wrong mouse binding triggered when doing two mouse selections in
  very quick (< 300ms) succession
  ([#883](https://codeberg.org/dnkl/foot/issues/883)).
* Bash completion giving an error when completing a list of short
  options
* Sixel: large image resizes (triggered by e.g. large repeat counts in
  `DECGRI`) are now truncated instead of ignored.
* Sixel: a repeat count of 0 in `DECGRI` now emits a single sixel.
* LIGHT ARC box drawing characters incorrectly rendered
  platforms ([#914](https://codeberg.org/dnkl/foot/issues/914)).


### Contributors

* [lamonte](https://codeberg.org/lamonte)
* Érico Nogueira
* feeptr
* Felix Lechner
* grtcdr
* Mark Stosberg
* Nicolai Dagestad
* Oğuz Ersen
* Pranjal Kole
* Simon Ser


## 1.10.3

### Added

* Kitty keyboard protocol ([#319](https://codeberg.org/dnkl/foot/issues/319)):
  - [Report event types](https://sw.kovidgoyal.net/kitty/keyboard-protocol/#report-events)
    (mode `0b10`)
  - [Report alternate keys](https://sw.kovidgoyal.net/kitty/keyboard-protocol/#report-alternates)
    (mode `0b100`)
  - [Report all keys as escape codes](https://sw.kovidgoyal.net/kitty/keyboard-protocol/#report-all-keys)
    (mode `0b1000`)
  - [Report associated text](https://sw.kovidgoyal.net/kitty/keyboard-protocol/#report-text)
    (mode `0b10000`)


### Fixed

* Crash when bitmap fonts are scaled down to very small font sizes
  ([#830](https://codeberg.org/dnkl/foot/issues/830)).
* Crash when overwriting/erasing an OSC-8 URL.


## 1.10.2

### Added

* New value, `max`, for `[tweak].grapheme-width-method`.
* Initial support for the [Kitty keyboard protocol](https://sw.kovidgoyal.net/kitty/keyboard-protocol/).
  Modes supported:
  - [Disambiguate escape codes](https://sw.kovidgoyal.net/kitty/keyboard-protocol/#disambiguate) (mode `0b1`)
* “Window menu” (compositor provided) on right clicks on the CSD title
  bar.


### Fixed

* An ongoing mouse selection is now finalized on a pointer leave event
  (for example by switching workspace while doing a mouse selection).
* OSC-8 URIs in the last column
* OSC-8 URIs sometimes being applied to too many, and seemingly
  unrelated cells ([#816](https://codeberg.org/dnkl/foot/issues/816)).
* OSC-8 URIs incorrectly being dropped when resizing the terminal
  window with the alternate screen active.
* CSD border not being dimmed when window is not focused.
* Visual corruption with large CSD borders
  ([#823](https://codeberg.org/dnkl/foot/issues/823)).
* Mouse cursor shape sometimes not being updated correctly.
* Color palette changes (via OSC 4/104) no longer affect RGB colors
  ([#678](https://codeberg.org/dnkl/foot/issues/678)).


### Contributors

* Jonas Ådahl


## 1.10.1

### Added

* `-Dthemes=false|true` meson command line option. When disabled,
  example theme files are **not** installed.
* XDG desktop file for footclient.


### Fixed

* Regression: `letter-spacing` resulting in a “not a valid option”
  error ([#795](https://codeberg.org/dnkl/foot/issues/795)).
* Regression: bad section name in configuration error messages.
* Regression: `pipe-*` key bindings not being parsed correctly,
  resulting in invalid error messages
  ([#809](https://codeberg.org/dnkl/foot/issues/809)).
* OSC-8 data not being cleared when cell is overwritten
  ([#804](https://codeberg.org/dnkl/foot/issues/804),
  [#801](https://codeberg.org/dnkl/foot/issues/801)).


### Contributors

* Arnavion
* Craig Barnes
* Soc Virnyl Silab Estela
* Xiretza


## 1.10.0

### Added

* `notify-focus-inhibit` boolean option, which can be used to control
  whether desktop notifications should be inhibited when the terminal
  has keyboard focus
* `[colors].scrollback-indicator` color-pair option, which specifies
  foreground and background colors for the scrollback indicator.
* `[key-bindings].noop` action. Key combinations assigned to this
  action will not be sent to the application
  ([#765](https://codeberg.org/dnkl/foot/issues/765)).
* Color schemes are now installed to `${datadir}/foot/themes`.
* `[csd].border-width` and `[csd].border-color`, allowing you to
  configure the width and color of the CSD border.
* Support for `XTMODKEYS` with `Pp=4` and `Pv=2` (_modifyOtherKeys=2_).
* `[colors].dim0-7` options, allowing you to configure custom “dim”
  colors ([#776](https://codeberg.org/dnkl/foot/issues/776)).


### Changed

* `[tweak].grapheme-shaping` is now enabled by default when both foot
  itself, and fcft has been compiled with support for it.
* Default value of `[tweak].grapheme-width-method` changed from
  `double-width` to `wcswidth`.
* INSTALL.md: `--override tweak.grapheme-shaping=no` added to PGO
  command line.
* Foot now terminates if there are no available seats - for example,
  due to the compositor not implementing a recent enough version of
  the `wl_seat` interface ([#779](https://codeberg.org/dnkl/foot/issues/779)).
* Boolean options in `foot.ini` are now limited to
  “yes|true|on|1|no|false|off|0”, Previously, anything that did not
  match “yes|true|on”, or a number greater than 0, was treated as
  “false”.
* `[scrollback].multiplier` is no longer applied when the alternate
  screen is in use ([#787](https://codeberg.org/dnkl/foot/issues/787)).


### Removed

* The bundled PKGBUILD.
* Deprecated `bell` option (replaced with `[bell]` section in 1.8.0).
* Deprecated `url-launch`, `jump-label-letters` and `osc8-underline`
  options (moved to a dedicated `[url]` section in 1.8.0)


### Fixed

* ‘Sticky’ modifiers in input handling; when determining modifier
  state, foot was looking at **depressed** modifiers, not
  **effective** modifiers, like it should.
* Fix crashes after enabling CSD at runtime when `csd.size` is 0.
* Convert `\r` to `\n` when reading clipboard data
  ([#752](https://codeberg.org/dnkl/foot/issues/752)).
* Clipboard occasionally ceasing to work, until window has been
  re-focused ([#753](https://codeberg.org/dnkl/foot/issues/753)).
* Don’t propagate window title updates to the Wayland compositor
  unless the new title is different from the old title.


### Contributors

* armin
* Craig Barnes
* Daniel Martí
* feeptr
* Mitja Horvat
* Ronan Pigott
* Stanislav Ochotnický


## 1.9.2

### Changed

* PGO helper scripts no longer set `LC_CTYPE=en_US.UTF-8`. But, note
  that “full” PGO builds still **require** a UTF-8 locale; you need
  to set one manually in your build script
  ([#728](https://codeberg.org/dnkl/foot/issues/728)).


## 1.9.1

### Added

* Warn when it appears the primary font is not monospaced. Can be
  disabled by setting `[tweak].font-monospace-warn=no`
  ([#704](https://codeberg.org/dnkl/foot/issues/704)).
* PGO build scripts, in the `pgo` directory. See INSTALL.md -
  _Performance optimized, PGO_, for details
  ([#701](https://codeberg.org/dnkl/foot/issues/701)).
* Braille characters (U+2800 - U+28FF) are now rendered by foot
  itself ([#702](https://codeberg.org/dnkl/foot/issues/702)).
* `-e` command-line option. This option is simply ignored, to appease
  program launchers that blindly pass `-e` to any terminal emulator
  ([#184](https://codeberg.org/dnkl/foot/issues/184)).


### Changed

* `-Ddefault-terminfo` is now also applied to the generated terminfo
  definitions when `-Dterminfo=enabled`.
* `-Dcustom-terminfo-install-location` no longer accepts `no` as a
  special value, to disable exporting `TERMINFO`. To achieve the same
  result, simply don’t set it at all. If it _is_ set, `TERMINFO` is
  still exported, like before.
* The default install location for the terminfo definitions have been
  changed back to `${datadir}/terminfo`.
* `dpi-aware=auto`: fonts are now scaled using the monitor’s DPI only
  when **all** monitors have a scaling factor of one
  ([#714](https://codeberg.org/dnkl/foot/issues/714)).
* fcft >= 3.0.0 in now required.


### Fixed

* Added workaround for GNOME bug where multiple button press events
  (for the same button) is sent to the CSDs without any release or
  leave events in between ([#709](https://codeberg.org/dnkl/foot/issues/709)).
* Line-wise selection not taking soft line-wrapping into account
  ([#726](https://codeberg.org/dnkl/foot/issues/726)).


### Contributors

* [craigbarnes](https://codeberg.org/craigbarnes)
* Arnavion


## 1.9.0

### Added

* Window title in the CSDs
  ([#638](https://codeberg.org/dnkl/foot/issues/638)).
* `-Ddocs=disabled|enabled|auto` meson command line option.
* Support for `~`-expansion in the `include` directive
  ([#659](https://codeberg.org/dnkl/foot/issues/659)).
* Unicode 13 characters U+1FB3C - U+1FB6F, U+1FB9A and U+1FB9B to list
  of box drawing characters rendered by foot itself (rather than using
  font glyphs) ([#474](https://codeberg.org/dnkl/foot/issues/474)).
* `XM`+`xm` to terminfo.
* Mouse buttons 6/7 (mouse wheel left/right).
* `url.uri-characters` option to `foot.ini`
  ([#654](https://codeberg.org/dnkl/foot/issues/654)).


### Changed

* Terminfo files can now co-exist with the foot terminfo files from
  ncurses. See `INSTALL.md` for more information
  ([#671](https://codeberg.org/dnkl/foot/issues/671)).
* `bold-text-in-bright=palette-based` now only brightens colors from palette
* Raised grace period between closing the PTY and sending `SIGKILL` (when
  terminating the client application) from 4 to 60 seconds.
* When terminating the client application, foot now sends `SIGTERM` immediately
  after closing the PTY, instead of waiting 2 seconds.
* Foot now sends `SIGTERM`/`SIGKILL` to the client application’s process group,
  instead of just to the client application’s process.
* `kmous` terminfo capability from `\E[M` to `\E[<`.
* pt-or-px values (`letter-spacing`, etc) and the line thickness
  (`tweak.box-drawing-base-thickness`) in box drawing characters are
  now translated to pixel values using the monitor’s scaling factor
  when `dpi-aware=no`, or `dpi-aware=auto` and the scaling factor is
  larger than 1 ([#680](https://codeberg.org/dnkl/foot/issues/680)).
* Spawning a new terminal with a working directory that does not exist
  is no longer a fatal error.


### Removed

* `km`/`smm`/`rmm` from terminfo; foot prefixes Alt-key combinations
  with `ESC`, and not by setting the 8:th “meta” bit, regardless of
  `smm`/`rmm`. While this _can_ be disabled by, resetting private mode
  1036, the terminfo should reflect the **default** behavior
  ([#670](https://codeberg.org/dnkl/foot/issues/670)).
* Keypad application mode keys from terminfo; enabling the keypad
  application mode is not enough to make foot emit these sequences -
  you also need to disable private mode 1035
  ([#670](https://codeberg.org/dnkl/foot/issues/670)).


### Fixed

* Rendering into the right margin area with `tweak.overflowing-glyphs`
  enabled.
* PGO builds with clang ([#642](https://codeberg.org/dnkl/foot/issues/642)).
* Crash in scrollback search mode when selection has been canceled due
  to terminal content updates
  ([#644](https://codeberg.org/dnkl/foot/issues/644)).
* Foot process not terminating when the Wayland connection is broken
  ([#651](https://codeberg.org/dnkl/foot/issues/651)).
* Output scale being zero on compositors that does not advertise a
  scaling factor.
* Slow-to-terminate client applications causing other footclient instances to
  freeze when closing a footclient window.
* Underlying cell content showing through in the left-most column of
  sixels.
* `cursor.blink` not working in GNOME
  ([#686](https://codeberg.org/dnkl/foot/issues/686)).
* Blinking cursor stops blinking, or becoming invisible, when
  switching focus from, and then back to a terminal window on GNOME
  ([#686](https://codeberg.org/dnkl/foot/issues/686)).


### Contributors

* Nihal Jere
* [nowrep](https://codeberg.org/nowrep)
* [clktmr](https://codeberg.org/clktmr)


## 1.8.2

### Added

* `locked-title=no|yes` to `foot.ini`
  ([#386](https://codeberg.org/dnkl/foot/issues/386)).
* `tweak.overflowing-glyphs` option, which can be enabled to fix rendering
  issues with glyphs of any width that appear cut-off
  ([#592](https://codeberg.org/dnkl/foot/issues/592)).


### Changed

* Non-empty lines are now considered to have a hard linebreak,
  _unless_ an actual word-wrap is inserted.
* Setting `DECSDM` now _disables_ sixel scrolling, while resetting it
  _enables_ scrolling ([#631](https://codeberg.org/dnkl/foot/issues/631)).


### Removed

* The `tweak.allow-overflowing-double-width-glyphs` and
  `tweak.pua-double-width` options (which have been superseded by
  `tweak.overflowing-glyphs`).


### Fixed

* FD exhaustion when repeatedly entering/exiting URL mode with many
  URLs.
* Double free of URL while removing duplicated and/or overlapping URLs
  in URL mode ([#627](https://codeberg.org/dnkl/foot/issues/627)).
* Crash when an unclosed OSC-8 URL ran into un-allocated scrollback
  rows.
* Some box-drawing characters were rendered incorrectly on big-endian
  architectures.
* Crash when resizing the window to the smallest possible size while
  scrollback search is active.
* Scrollback indicator being incorrectly rendered when window size is
  very small.
* Reduced memory usage in URL mode.
* Crash when the `E3` escape (`\E[3J`) was executed, and there was a
  selection, or sixel image, in the scrollback
  ([#633](https://codeberg.org/dnkl/foot/issues/633)).


### Contributors

* [clktmr](https://codeberg.org/clktmr)


## 1.8.1

### Added

* `--log-level=none` command-line option.
* `Tc`, `setrgbf` and `setrgbb` capabilities in `foot` and `foot-direct`
  terminfo entries. This should make 24-bit RGB colors work in tmux and
  neovim, without the need for config hacks or detection heuristics
  ([#615](https://codeberg.org/dnkl/foot/issues/615)).


### Changed

* Grapheme cluster width is now limited to two cells by default. This
  may cause cursor synchronization issues with many applications. You
  can set `[tweak].grapheme-width-method=wcswidth` to revert to the
  behavior in foot-1.8.0.


### Fixed

* Grapheme cluster state being reset between codepoints.
* Regression: custom URL key bindings not working
  ([#614](https://codeberg.org/dnkl/foot/issues/614)).


### Contributors

* [craigbarnes](https://codeberg.org/craigbarnes)


## 1.8.0

### Grapheme shaping

This release adds _experimental, opt-in_ support for grapheme cluster
segmentation and grapheme shaping.

(note: several of the examples below may not render correctly in your
browser, viewer or editor).

Grapheme cluster segmentation is the art of splitting up text into
grapheme clusters, where a cluster may consist of more than one
Unicode codepoint. For example, 🙂 is a single codepoint, while 👩🏽‍🚀
consists of 4 codepoints (_Woman_ + _Medium skin tone_ + _Zero width
joiner_ + _Rocket_). The goal is to _cluster_ codepoints belonging to
the same grapheme in the same cell in the terminal.

Previous versions of foot implemented a simple grapheme cluster
segmentation technique that **only** handled zero-width
codepoints. This allowed us to cluster combining characters, like q́
(_q_ + _COMBINING ACUTE ACCENT_).

Once we have a grapheme cluster, we need to _shape_ it.

Combining characters are simple: they are typically rendered as
multiple glyphs layered on top of each other. This is why previous
versions of foot got away with it without any actual text shaping
support.

Beyond that, support from the font library is needed. Foot now depends
on fcft-2.4, which added support for grapheme and text shaping. When
rendering a cell, we ask the font library: give us the glyph(s) for
this sequence of codepoints.

Fancy emoji sequences aside, using libutf8proc for grapheme cluster
segmentation means **improved correctness**.

For full support, the following is required:

* fcft compiled with HarfBuzz support
* foot compiled with libutf8proc support
* `tweak.grapheme-shaping=yes` in `foot.ini`

If `tweak.grapheme-shaping` has **not** been enabled, foot will
neither use libutf8proc to do grapheme cluster segmentation, nor will
it use fcft’s grapheme shaping capabilities to shape combining
characters.

This feature is _experimental_ mostly due to the “wcwidth” problem;
how many cells should foot allocate for a grapheme cluster? While the
answer may seem simple, the problem is that, whatever the answer is,
the client application **must** come up with the **same**
answer. Otherwise we get cursor synchronization issues.

In this release, foot simply adds together the `wcwidth()` of all
codepoints in the grapheme cluster. This is equivalent to running
`wcswidth()` on the entire cluster. **This is likely to change in the
future**.

Finally, note that grapheme shaping is not the same thing as text (or
text run) shaping. In this version, foot only shapes individual
graphemes, not entire text runs. That means e.g. ligatures are **not**
supported.


### Added

* Support for DECSET/DECRST 2026, as an alternative to the existing
  "synchronized updates" DCS sequences
  ([#459](https://codeberg.org/dnkl/foot/issues/459)).
* `cursor.beam-thickness` option to `foot.ini`
  ([#464](https://codeberg.org/dnkl/foot/issues/464)).
* `cursor.underline-thickness` option to `foot.ini`
  ([#524](https://codeberg.org/dnkl/foot/issues/524)).
* Unicode 13 characters U+1FB70 - U+1FB8B to list of box drawing
  characters rendered by foot itself (rather than using font glyphs)
  ([#471](https://codeberg.org/dnkl/foot/issues/471)).
* Dedicated `[bell]` section to config, supporting multiple actions
  and a new `command` action to run an arbitrary command.
  (https://codeberg.org/dnkl/foot/pulls/483)
* Dedicated `[url]` section to config.
* `[url].protocols` option to `foot.ini`
  ([#531](https://codeberg.org/dnkl/foot/issues/531)).
* Support for setting the full 256 color palette in foot.ini
  ([#489](https://codeberg.org/dnkl/foot/issues/489))
* XDG activation support, will be used by `[bell].urgent` when
  available (falling back to coloring the window margins red when
  unavailable) ([#487](https://codeberg.org/dnkl/foot/issues/487)).
* `ctrl`+`c` as a default key binding; to cancel search/url mode.
* `${window-title}` to `notify`.
* Support for including files in `foot.ini`
  ([#555](https://codeberg.org/dnkl/foot/issues/555)).
* `ENVIRONMENT` section in **foot**(1) and **footclient**(1) man pages
  ([#556](https://codeberg.org/dnkl/foot/issues/556)).
* `tweak.pua-double-width` option to `foot.ini`, letting you force
  _Private Usage Area_ codepoints to be treated as double-width
  characters.
* OSC 9 desktop notifications (iTerm2 compatible).
* Support for LS2 and LS3 (locking shift) escape sequences
  ([#581](https://codeberg.org/dnkl/foot/issues/581)).
* Support for overriding configuration options on the command line
  ([#554](https://codeberg.org/dnkl/foot/issues/554),
  [#600](https://codeberg.org/dnkl/foot/issues/600)).
* `underline-offset` option to `foot.ini`
  ([#490](https://codeberg.org/dnkl/foot/issues/490)).
* `csd.button-color` option to `foot.ini`.
* `-Dterminfo-install-location=disabled|<custom-path>` meson command
  line option ([#569](https://codeberg.org/dnkl/foot/issues/569)).


### Changed

* [fcft](https://codeberg.org/dnkl/fcft): required version bumped from
  2.3.x to 2.4.x.
* `generate-alt-random-writes.py --sixel`: width and height of emitted
  sixels has been adjusted.
* _Concealed_ text (`\E[8m`) is now revealed when highlighted.
* The background color of highlighted text is now adjusted, when the
  foreground and background colors are the same, making the
  highlighted text legible
  ([#455](https://codeberg.org/dnkl/foot/issues/455)).
* `cursor.style=bar` to `cursor.style=beam`. `bar` remains a
  recognized value, but will eventually be deprecated, and removed.
* Point values in `line-height`, `letter-spacing`,
  `horizontal-letter-offset` and `vertical-letter-offset` are now
  rounded, not truncated, when translated to pixel values.
* Foot’s exit code is now -26/230 when foot itself failed to launch
  (due to invalid command line options, client application/shell not
  found etc). Footclient’s exit code is -36/220 when it itself fails
  to launch (e.g. bad command line option) and -26/230 when the foot
  server failed to instantiate a new window
  ([#466](https://codeberg.org/dnkl/foot/issues/466)).
* Background alpha no longer applied to palette or RGB colors that
  matches the background color.
* Improved performance on compositors that does not release shm
  buffers immediately, e.g. KWin
  ([#478](https://codeberg.org/dnkl/foot/issues/478)).
* `ctrl + w` (_extend-to-word-boundary_) can now be used across lines
  ([#421](https://codeberg.org/dnkl/foot/issues/421)).
* Ignore auto-detected URLs that overlap with OSC-8 URLs.
* Default value for the `notify` option to use `-a ${app-id} -i
  ${app-id} ...` instead of `-a foot -i foot ...`.
* `scrollback-*`+`pipe-scrollback` key bindings are now passed through
  to the client application when the alt screen is active
  ([#573](https://codeberg.org/dnkl/foot/issues/573)).
* Reverse video (`\E[?5h`) now only swaps the default foreground and
  background colors. Cells with explicit foreground and/or background
  colors remain unchanged.
* Tabs (`\t`) are now preserved when the window is resized, and when
  copying text ([#508](https://codeberg.org/dnkl/foot/issues/508)).
* Writing a sixel on top of another sixel no longer erases the first
  sixel, but the two are instead blended
  ([#562](https://codeberg.org/dnkl/foot/issues/562)).
* Running foot without a configuration file is no longer an error; it
  has been demoted to a warning, and is no longer presented as a
  notification in the terminal window, but only logged on stderr.


### Deprecated

* `bell` option in `foot.ini`; set actions in the `[bell]` section
  instead.
* `url-launch` option in `foot.ini`; use `launch` in the `[url]`
  section instead.
* `jump-label-letters` option in `foot.ini`; use `label-letters` in
  the `[url]` section instead.
* `osc8-underline` option in `foot.ini`; use `osc8-underline` in the
  `[url]` section instead.


### Removed

* Buffer damage quirk for Plasma/KWin.


### Fixed

* `generate-alt-random-writes.py --sixel` sometimes crashing,
  resulting in PGO build failures.
* Wrong colors in the 256-color cube
  ([#479](https://codeberg.org/dnkl/foot/issues/479)).
* Memory leak triggered by “opening” an OSC-8 URI and then resetting
  the terminal without closing the URI
  ([#495](https://codeberg.org/dnkl/foot/issues/495)).
* Assertion when emitting a sixel occupying the entire scrollback
  history ([#494](https://codeberg.org/dnkl/foot/issues/494)).
* Font underlines being positioned below the cell (and thus being
  invisible) for certain combinations of fonts and font sizes
  ([#503](https://codeberg.org/dnkl/foot/issues/503)).
* Sixels with transparent bottom border being resized below the size
  specified in _”Set Raster Attributes”_.
* Fonts sometimes not being reloaded with the correct scaling factor
  when `dpi-aware=no`, or `dpi-aware=auto` with monitor(s) with a
  scaling factor > 1 ([#509](https://codeberg.org/dnkl/foot/issues/509)).
* Crash caused by certain CSI sequences with very large parameter
  values ([#522](https://codeberg.org/dnkl/foot/issues/522)).
* Rare occurrences where the window did not close when the shell
  exited. Only seen on FreeBSD
  ([#534](https://codeberg.org/dnkl/foot/issues/534))
* Foot process(es) sometimes remaining, using 100% CPU, when closing
  multiple foot windows at the same time
  ([#542](https://codeberg.org/dnkl/foot/issues/542)).
* Regression where `<mod>+shift+tab` always produced `\E[Z` instead of
  the correct `\E[27;<mod>;9~` sequence
  ([#547](https://codeberg.org/dnkl/foot/issues/547)).
* Crash when a line wrapping OSC-8 URI crossed the scrollback wrap
  around ([#552](https://codeberg.org/dnkl/foot/issues/552)).
* Selection incorrectly wrapping rows ending with an explicit newline
  ([#565](https://codeberg.org/dnkl/foot/issues/565)).
* Off-by-one error in markup of auto-detected URLs when the URL ends
  in the right-most column.
* Multi-column characters being cut in half when resizing the
  alternate screen.
* Restore `SIGHUP` in spawned processes.
* Text reflow performance ([#504](https://codeberg.org/dnkl/foot/issues/504)).
* IL+DL (`CSI Ps L` + `CSI Ps M`) now moves the cursor to column 0.
* SS2 and SS3 (single shift) escape sequences behaving like locking
  shifts ([#580](https://codeberg.org/dnkl/foot/issues/580)).
* `TEXT`+`STRING`+`UTF8_STRING` mime types not being recognized in
  clipboard offers ([#583](https://codeberg.org/dnkl/foot/issues/583)).
* Memory leak caused by custom box drawing glyphs not being completely
  freed when destroying a foot window instance
  ([#586](https://codeberg.org/dnkl/foot/issues/586)).
* Crash in scrollback search when current XKB layout is missing
  _compose_ definitions.
* Window title not being updated while window is hidden
  ([#591](https://codeberg.org/dnkl/foot/issues/591)).
* Crash on badly formatted URIs in e.g. OSC-8 URLs.
* Window being incorrectly resized on CSD/SSD run-time changes.


### Contributors
* [r\_c\_f](https://codeberg.org/r_c_f)
* [craigbarnes](https://codeberg.org/craigbarnes)


## 1.7.2

### Added

* URxvt OSC-11 extension to set background alpha
  ([#436](https://codeberg.org/dnkl/foot/issues/436)).
* OSC 17/117/19/119 - change/reset selection background/foreground
  color.
* `box-drawings-uses-font-glyphs=yes|no` option to `foot.ini`
  ([#430](https://codeberg.org/dnkl/foot/issues/430)).


### Changed

* Underline cursor is now rendered below text underline
  ([#415](https://codeberg.org/dnkl/foot/issues/415)).
* Foot now tries much harder to keep URL jump labels inside the window
  geometry ([#443](https://codeberg.org/dnkl/foot/issues/443)).
* `bold-text-in-bright` may now be set to `palette-based`, in which
  case it will use the corresponding bright palette color when the
  color to brighten matches one of the base 8 colors, instead of
  increasing the luminance
  ([#449](https://codeberg.org/dnkl/foot/issues/449)).


### Fixed

* Reverted _"Consumed modifiers are no longer sent to the client
  application"_ ([#425](https://codeberg.org/dnkl/foot/issues/425)).
* Crash caused by a double free originating in `XTSMGRAPHICS` - set
  number of color registers
  ([#427](https://codeberg.org/dnkl/foot/issues/427)).
* Wrong action referenced in error message for key binding collisions
  ([#432](https://codeberg.org/dnkl/foot/issues/432)).
* OSC 4/104 out-of-bounds accesses to the color table. This was the
  reason pywal turned foot windows transparent
  ([#434](https://codeberg.org/dnkl/foot/issues/434)).
* PTY not being drained when the client application terminates.
* `auto_left_margin` not being limited to `cub1`
  ([#441](https://codeberg.org/dnkl/foot/issues/441)).
* Crash in scrollback search mode when searching beyond the last output.


### Contributors

* [cglogic](https://codeberg.org/cglogic)


## 1.7.1

### Changed

* Update PGO build instructions in `INSTALL.md`
  ([#418](https://codeberg.org/dnkl/foot/issues/418)).
* In scrollback search mode, empty cells can now be matched by spaces.


### Fixed

* Logic that repairs invalid key bindings ended up breaking valid key
  bindings instead ([#407](https://codeberg.org/dnkl/foot/issues/407)).
* Custom `line-height` settings now scale when increasing or
  decreasing the font size at run-time.
* Newlines sometimes incorrectly inserted into copied text
  ([#410](https://codeberg.org/dnkl/foot/issues/410)).
* Crash when compositor send `text-input-v3::enter` events without
  first having sent a `keyboard::enter` event
  ([#411](https://codeberg.org/dnkl/foot/issues/411)).
* Deadlock when rendering sixel images.
* URL labels, scrollback search box or scrollback position indicator
  sometimes not showing up, caused by invalidly sized surface buffers
  when output scaling was enabled
  ([#409](https://codeberg.org/dnkl/foot/issues/409)).
* Empty sixels resulted in non-empty images.


## 1.7.0

### Added

* The `pad` option now accepts an optional third argument, `center`
  (e.g. `pad=5x5 center`), causing the grid to be centered in the
  window, with equal amount of padding of the left/right and
  top/bottom side ([#273](https://codeberg.org/dnkl/foot/issues/273)).
* `line-height`, `letter-spacing`, `horizontal-letter-offset` and
  `vertical-letter-offset` to `foot.ini`. These options let you tweak
  cell size and glyph positioning
  ([#244](https://codeberg.org/dnkl/foot/issues/244)).
* Key/mouse binding `select-extend-character-wise`, which forces the
  selection mode to 'character-wise' when extending a selection.
* `DECSET` `47`, `1047` and `1048`.
* URL detection and OSC-8 support. URLs are highlighted and activated
  using the keyboard (**no** mouse support). See **foot**(1)::URLs, or
  [README.md](README.md#urls) for details
  ([#14](https://codeberg.org/dnkl/foot/issues/14)).
* `-d,--log-level={info|warning|error}` to both `foot` and
  `footclient` ([#337](https://codeberg.org/dnkl/foot/issues/337)).
* `-D,--working-directory=DIR` to both `foot` and `footclient`
  ([#347](https://codeberg.org/dnkl/foot/issues/347))
* `DECSET 80` - sixel scrolling
  ([#361](https://codeberg.org/dnkl/foot/issues/361)).
* `DECSET 1070` - sixel private color palette
  ([#362](https://codeberg.org/dnkl/foot/issues/362)).
* `DECSET 8452` - position cursor to the right of sixels
  ([#363](https://codeberg.org/dnkl/foot/issues/363)).
* Man page **foot-ctlseqs**(7), documenting all supported escape
  sequences ([#235](https://codeberg.org/dnkl/foot/issues/235)).
* Support for transparent sixels (DCS parameter `P2=1`)
  ([#391](https://codeberg.org/dnkl/foot/issues/391)).
* `-N,--no-wait` to `footclient`
  ([#395](https://codeberg.org/dnkl/foot/issues/395)).
* Completions for Bash shell
  ([#10](https://codeberg.org/dnkl/foot/issues/10)).
* Implement `XTVERSION` (`CSI > 0q`). Foot will reply with
  `DCS>|foot(<major>.<minor>.<patch>)ST`
  ([#359](https://codeberg.org/dnkl/foot/issues/359)).


### Changed

* The fcft and tllist library subprojects are now handled via Meson
  [wrap files](https://mesonbuild.com/Wrap-dependency-system-manual.html)
  instead of needing to be manually cloned.
* Box drawing characters are now rendered by foot, instead of using
  font glyphs ([#198](https://codeberg.org/dnkl/foot/issues/198))
* Double- or triple clicking then dragging now extends the selection
  word- or line-wise ([#267](https://codeberg.org/dnkl/foot/issues/267)).
* The line thickness of box drawing characters now depend on the font
  size ([#281](https://codeberg.org/dnkl/foot/issues/281)).
* Extending a word/line-wise selection now uses the original selection
  mode instead of switching to character-wise.
* While doing an interactive resize of a foot window, foot now
  requires 100ms of idle time (where the window size does not change)
  before sending the new dimensions to the client application. The
  timing can be tweaked, or completely disabled, by setting
  `resize-delay-ms` ([#301](https://codeberg.org/dnkl/foot/issues/301)).
* `CSI 13 ; 2 t` now reports (0,0).
* Key binding matching logic; key combinations like `Control+Shift+C`
  **must** now be written as either `Control+C` or `Control+Shift+c`,
  the latter being the preferred
  variant. ([#376](https://codeberg.org/dnkl/foot/issues/376))
* Consumed modifiers are no longer sent to the client application
  ([#376](https://codeberg.org/dnkl/foot/issues/376)).
* The minimum version requirement for the libxkbcommon dependency is
  now 1.0.0.
* Empty pixel rows at the bottom of a sixel is now trimmed.
* Sixels with DCS parameter `P2=0|2` now use the _current_ ANSI
  background color for empty pixels instead of the default background
  color ([#391](https://codeberg.org/dnkl/foot/issues/391)).
* Sixel decoding optimized; up to 100% faster in some cases.
* Reported sixel “max geometry” from current window size, to the
  configured maximum size (defaulting to 10000x10000).


### Removed

* The `-g,--geometry` command-line option (which had been deprecated
  and superseded by `-w,--window-size-pixels` since 1.5.0).


### Fixed

* Some mouse bindings (_primary paste_, for example) did not require
  `shift` to be pressed while used in a mouse grabbing
  application. This meant the mouse event was never seen by the
  application.
* Terminals spawned with `ctrl`+`shift`+`n` not terminating when
  exiting shell ([#366](https://codeberg.org/dnkl/foot/issues/366)).
* Default value of `-t,--term` in `--help` output when foot was built
  without terminfo support.
* Drain PTY when the client application terminates.


### Contributors

* [craigbarnes](https://codeberg.org/craigbarnes)
* toast
* [l3mon4d3](https://codeberg.org/l3mon4d3)
* [Simon Schricker](mailto:s.schricker@sillage.at)


## 1.6.4

### Added

* `selection-target=none|primary|clipboard|both` to `foot.ini`. It can
  be used to configure which clipboard(s) selected text should be
  copied to. The default is `primary`, which corresponds to the
  behavior in older foot releases
  ([#288](https://codeberg.org/dnkl/foot/issues/288)).


### Changed

* The IME state no longer stays stuck in the terminal if the IME goes
  away during preedit.
* `-Dterminfo` changed from a `boolean` to a `feature` option.
* Use standard signals instead of a signalfd to handle
  `SIGCHLD`. Fixes an issue on FreeBSD where foot did not detect when
  the client application had terminated.


### Fixed

* `BS`, `HT` and `DEL` from being stripped in bracketed paste mode.


### Contributors

* [tdeo](https://codeberg.org/tdeo)
* jbeich


## 1.6.3

### Added

* Completions for fish shell
  ([#11](https://codeberg.org/dnkl/foot/issues/11))
* FreeBSD support ([#238](https://codeberg.org/dnkl/foot/issues/238)).
* IME popup location support: foot now sends the location of the cursor
  so any popup can be displayed near the text that is being typed.


### Changed

* Trailing comments in `foot.ini` must now be preceded by a space or tab
  ([#270](https://codeberg.org/dnkl/foot/issues/270))
* The scrollback search box no longer accepts non-printable characters.
* Non-formatting C0 control characters, `BS`, `HT` and `DEL` are now
  stripped from pasted text.


### Fixed

* Exit when the client application terminates, not when the TTY file
  descriptor is closed.
* Crash on compositors not implementing the _text input_ interface
  ([#259](https://codeberg.org/dnkl/foot/issues/259)).
* Erased, overflowing glyphs (when
  `tweak.allow-overflowing-double-width-glyphs=yes` - the default) not
  properly erasing the cell overflowed **into**.
* `word-delimiters` option ignores `#` and subsequent characters
  ([#270](https://codeberg.org/dnkl/foot/issues/270))
* Combining characters not being rendered when composed with colored
  bitmap glyphs (i.e. colored emojis).
* Pasting URIs from the clipboard when the source has not
  newline-terminated the last URI
  ([#291](https://codeberg.org/dnkl/foot/issues/291)).
* Sixel “current geometry” query response not being bounded by the
  current window dimensions (fixes `lsix` output)
* Crash on keyboard input when repeat rate was zero (i.e. no repeat).
* Wrong button encoding of mouse buttons 6 and 7 in mouse events.
* Scrollback search not matching composed characters.
* High CPU usage when holding down e.g. arrow keys while in scrollback
  search mode.
* Rendering of composed characters in the scrollback search box.
* IME pre-edit cursor when positioned at the end of the pre-edit
  string.
* Scrollback search not matching multi-column characters.


### Contributors

* [pc](https://codeberg.org/pc)
* [FollieHiyuki](https://codeberg.org/FollieHiyuki)
* jbeich
* [tdeo](https://codeberg.org/tdeo)


## 1.6.2

### Fixed

* Version number in `meson.build`.


## 1.6.1
### Added

* `--seed` to `generate-alt-random.py`, enabling deterministic PGO
  builds.


### Changed


* Use `-std=c11` instead of `-std=c18`.
* Added `-Wno-profile-instr-unprofiled` to Clang cflags in PGO builds
  ([INSTALL.md](https://codeberg.org/dnkl/foot/src/branch/releases/1.6/INSTALL.md#user-content-performance-optimized-pgo))


### Fixed

* Missing dependencies in meson, causing heavily parallelized builds
  to fail.
* Background color when alpha < 1.0 being wrong
  ([#249](https://codeberg.org/dnkl/foot/issues/249)).
* `generate-alt-random.py` failing in containers.


### Contributors

* [craigbarnes](https://codeberg.org/craigbarnes)
* [sterni](https://codeberg.org/sterni)


## 1.6.0

### For packagers

Starting with this release, foot can be PGO:d (compiled using profile
guided optimizations) **without** a running Wayland session. This
means foot can be PGO:d in e.g. sandboxed build scripts. See
[INSTALL.md](INSTALL.md#user-content-performance-optimized-pgo).


### Added

* IME support. This is compile-time optional, see
  [INSTALL.md](INSTALL.md#user-content-options)
  ([#134](https://codeberg.org/dnkl/foot/issues/134)).
* `DECSET` escape to enable/disable IME: `CSI ? 737769 h` enables IME
  and `CSI ? 737769 l` disables it. This can be used to
  e.g. enable/disable IME when entering/leaving insert mode in vim.
* `dpi-aware` option to `foot.ini`. The default, `auto`, sizes fonts
  using the monitor’s DPI when output scaling has been
  **disabled**. If output scaling has been **enabled**, fonts are
  sized using the scaling factor. DPI-only font sizing can be forced
  by setting `dpi-aware=yes`. Setting `dpi-aware=no` forces font
  sizing to be based on the scaling factor.
  ([#206](https://codeberg.org/dnkl/foot/issues/206)).
* Implement reverse auto-wrap (_auto\_left\_margin_, _bw_, in
  terminfo). This mode can be enabled/disabled with `CSI ? 45 h` and
  `CSI ? 45 l`. It is **enabled** by default
  ([#150](https://codeberg.org/dnkl/foot/issues/150)).
* `bell` option to `foot.ini`. Can be set to `set-urgency` to make
  foot render the margins in red when receiving `BEL` while **not**
  having keyboard focus. Applications can dynamically enable/disable
  this with the `CSI ? 1042 h` and `CSI ? 1042 l` escape
  sequences. Note that Wayland does **not** implement an _urgency_
  hint like X11, but that there is a
  [proposal](https://gitlab.freedesktop.org/wayland/wayland-protocols/-/merge_requests/9)
  to add support for this. The value `set-urgency` was chosen for
  forward-compatibility, in the hopes that this proposal eventualizes
  ([#157](https://codeberg.org/dnkl/foot/issues/157)).
* `bell` option can also be set to `notify`, in which case a desktop
  notification is emitted when foot receives `BEL` in an unfocused
  window.
* `word-delimiters` option to `foot.ini`
  ([#156](https://codeberg.org/dnkl/foot/issues/156)).
* `csd.preferred` can now be set to `none` to disable window
  decorations. Note that some compositors will render SSDs despite
  this option being used ([#163](https://codeberg.org/dnkl/foot/issues/163)).
* Terminal content is now auto-scrolled when moving the mouse above or
  below the window while selecting
  ([#149](https://codeberg.org/dnkl/foot/issues/149)).
* `font-bold`, `font-italic` `font-bold-italic` options to
  `foot.ini`. These options allow custom bold/italic fonts. They are
  unset by default, meaning the bold/italic version of the regular
  font is used ([#169](https://codeberg.org/dnkl/foot/issues/169)).
* Drag & drop support; text, files and URLs can now be dropped in a
  foot terminal window ([#175](https://codeberg.org/dnkl/foot/issues/175)).
* `clipboard-paste` and `primary-paste` scrollback search bindings. By
  default, they are bound to `ctrl+v ctrl+y` and `shift+insert`
  respectively, and lets you paste from the clipboard or primary
  selection into the search buffer.
* Support for `pipe-*` actions in mouse bindings. It was previously
  not possible to add a command to these actions when used in mouse
  bindings, making them useless
  ([#183](https://codeberg.org/dnkl/foot/issues/183)).
* `bold-text-in-bright` option to `foot.ini`. When enabled, bold text
  is rendered in a brighter color
  ([#199](https://codeberg.org/dnkl/foot/issues/199)).
* `-w,--window-size-pixels` and `-W,--window-size-chars` command line
  options to `footclient` ([#189](https://codeberg.org/dnkl/foot/issues/189)).
* Short command line options for `--title`, `--maximized`,
  `--fullscreen`, `--login-shell`, `--hold` and `--check-config`.
* `DECSET` escape to modify the `escape` key to send `\E[27;1;27~`
  instead of `\E`: `CSI ? 27127 h` enables the new behavior, `CSI ?
  27127 l` disables it (the default).
* OSC 777;notify: desktop notifications. Use in combination with the
  new `notify` option in `foot.ini`
  ([#224](https://codeberg.org/dnkl/foot/issues/224)).
* Status line terminfo capabilities `hs`, `tsl`, `fsl` and `dsl`. This
  enables e.g. vim to set the window title
  ([#242](https://codeberg.org/dnkl/foot/issues/242)).


### Changed

* Blinking text now uses the foreground color, but dimmed down in its
  off state, instead of the background color.
* Sixel default maximum size is now 10000x10000 instead of the current
  window size.
* Graphical glitches/flashes when resizing the window while running a
  fullscreen application, i.e. the 'alt' screen
  ([#221](https://codeberg.org/dnkl/foot/issues/221)).
* Cursor will now blink if **either** `CSI ? 12 h` or `CSI Ps SP q`
  has been used to enable blinking. **cursor.blink** in `foot.ini`
  controls the default state of `CSI Ps SP q`
  ([#218](https://codeberg.org/dnkl/foot/issues/218)).
* The sub-parameter versions of the SGR RGB color escapes (e.g
  `\E[38:2...m`) can now be used _without_ the color space ID
  parameter.
* SGR 21 no longer disables **bold**. According to ECMA-48, SGR 21 is
  _”double underline_”. Foot does not (yet) implement that, but that’s
  no reason to implement a non-standard behavior.
* `DECRQM` now returns actual state of the requested mode, instead of
  always returning `2`.


### Removed

* Support for loading configuration from `$XDG_CONFIG_HOME/footrc`.
* `scrollback` option from `foot.ini`.
* `geometry` from `foot.ini`.
* Key binding action `scrollback-up` and `scrollback-down`.


### Fixed

* Error when re-assigning a default key binding
  ([#233](https://codeberg.org/dnkl/foot/issues/233)).
* `\E[s`+`\E[u` (save/restore cursor) now saves and restores
  attributes and charset configuration, just like `\E7`+`\E8`.
* Report mouse motion events to the client application also while
  dragging the cursor outside the grid.
* Parsing of the sub-parameter versions of indexed SGR color escapes
  (e.g. `\E[38:5...m`)
* Frames occasionally being rendered while application synchronized
  updates is in effect.
* Handling of failures to parse the font specification string.
* Extra private/intermediate characters in escape sequences not being
  ignored.


### Contributors

* [kennylevinsen](https://codeberg.org/kennylevinsen)
* [craigbarnes](https://codeberg.org/craigbarnes)


## 1.5.4

### Changed


* Num Lock by default overrides the keypad mode. See
  **foot.ini**(5)::KEYPAD, or
  [README.md](README.md#user-content-keypad) for details
  ([#194](https://codeberg.org/dnkl/foot/issues/194)).
* Single-width characters with double-width glyphs are now allowed to
  overflow into neighboring cells by default. Set
  **tweak.allow-overflowing-double-width-glyphs** to ‘no’ to disable
  this.

### Fixed

* Resize very slow when window is hidden
  ([#190](https://codeberg.org/dnkl/foot/issues/190)).
* Key mappings for key combinations with `shift`+`tab`
  ([#210](https://codeberg.org/dnkl/foot/issues/210)).
* Key mappings for key combinations with `alt`+`return`.
* `footclient` `-m` (`--maximized`) flag being ignored.
* Crash with explicitly sized sixels with a height less than 6 pixels.
* Key mappings for `esc` with modifiers.


### Contributors

* [craigbarnes](https://codeberg.org/craigbarnes)


## 1.5.3

### Fixed

* Crash when libxkbcommon cannot find a suitable libX11 _compose_
  file. Note that foot will run, but without support for dead keys.
  ([#170](https://codeberg.org/dnkl/foot/issues/170)).
* Restored window size when window is un-tiled.
* XCursor shape in CSD corners when window is tiled.
* Error handling when processing keyboard input (maybe
  [#171](https://codeberg.org/dnkl/foot/issues/171)).
* Compilation error _"overflow in conversion from long 'unsigned int'
  to 'int' changes value... "_ seen on platforms where the `request`
  argument in `ioctl(3)` is an `int` (for example: linux/ppc64).
* Crash when using the mouse in alternate scroll mode in an unfocused
  window ([#179](https://codeberg.org/dnkl/foot/issues/179)).
* Character dropped from selection when "right-click-hold"-extending a
  selection ([#180](https://codeberg.org/dnkl/foot/issues/180)).


## 1.5.2

### Fixed

* Regression: middle clicking double pastes in e.g. vim
  ([#168](https://codeberg.org/dnkl/foot/issues/168))


## 1.5.1

### Changed

* Default value of the **scrollback.multiplier** option in `foot.ini`
  from `1.0` to `3.0`.
* `shift`+`insert` now pastes from the primary selection by
  default. This is in addition to middle-clicking with the mouse.


### Fixed

* Mouse bindings now match even if the actual click count is larger
  than specified in the binding. This allows you to, for example,
  quickly press the middle-button to paste multiple times
  ([#146](https://codeberg.org/dnkl/foot/issues/146)).
* Color flashes when changing the color palette with OSC 4,10,11
  ([#141](https://codeberg.org/dnkl/foot/issues/141)).
* Scrollback position is now retained when resizing the window
  ([#142](https://codeberg.org/dnkl/foot/issues/142)).
* Trackpad scrolling speed to better match the mouse scrolling speed,
  and to be consistent with other (Wayland) terminal emulators. Note
  that it is (much) slower compared to previous foot versions. Use the
  **scrollback.multiplier** option in `foot.ini` if you find the new
  speed too slow ([#144](https://codeberg.org/dnkl/foot/issues/144)).
* Crash when `foot.ini` contains an invalid section name
  ([#159](https://codeberg.org/dnkl/foot/issues/159)).
* Background opacity when in _reverse video_ mode.
* Crash when writing a sixel image that extends outside the terminal's
  right margin ([#151](https://codeberg.org/dnkl/foot/issues/151)).
* Sixel image at non-zero column positions getting sheared at
  seemingly random occasions
  ([#151](https://codeberg.org/dnkl/foot/issues/151)).
* Crash after either resizing a window or changing the font size if
  there were sixels present in the scrollback while doing so.
* _Send Device Attributes_ to only send a response if `Ps == 0`.
* Paste from primary when clipboard is empty.


### Contributors

* [craigbarnes](https://codeberg.org/craigbarnes)
* [zar](https://codeberg.org/zar)


## 1.5.0

### Deprecated

* `$XDG_CONFIG_HOME/footrc`/`~/.config/footrc`. Use
  `$XDG_CONFIG_HOME/foot/foot.ini`/`~/.config/foot/foot.ini` instead.
* **scrollback** option in `foot.ini`. Use **scrollback.lines**
  instead.
* **scrollback-up** key binding. Use **scrollback-up-page** instead.
* **scrollback-down** key binding. Use **scrollback-down-page**
  instead.


### Added

* Scrollback position indicator. This feature is optional and
  controlled by the **scrollback.indicator-position** and
  **scrollback.indicator-format** options in `foot.ini`
  ([#42](https://codeberg.org/dnkl/foot/issues/42)).
* Key bindings in _scrollback search_ mode are now configurable.
* `--check-config` command line option.
* **pipe-selected** key binding. Works like **pipe-visible** and
  **pipe-scrollback**, but only pipes the currently selected text, if
  any ([#51](https://codeberg.org/dnkl/foot/issues/51)).
* **mouse.hide-when-typing** option to `foot.ini`.
* **scrollback.multiplier** option to `foot.ini`
  ([#54](https://codeberg.org/dnkl/foot/issues/54)).
* **colors.selection-foreground** and **colors.selection-background**
  options to `foot.ini`.
* **tweak.render-timer** option to `foot.ini`.
* Modifier support in mouse bindings
  ([#77](https://codeberg.org/dnkl/foot/issues/77)).
* Click count support in mouse bindings, i.e double- and triple-click
  ([#78](https://codeberg.org/dnkl/foot/issues/78)).
* All mouse actions (begin selection, select word, select row etc) are
  now configurable, via the new **select-begin**,
  **select-begin-block**, **select-extend**, **select-word**,
  **select-word-whitespace** and **select-row** options in the
  **mouse-bindings** section in `foot.ini`
  ([#79](https://codeberg.org/dnkl/foot/issues/79)).
* Implement XTSAVE/XTRESTORE escape sequences, `CSI ? Ps s` and `CSI ?
  Ps r` ([#91](https://codeberg.org/dnkl/foot/issues/91)).
* `$COLORTERM` is now set to `truecolor` at startup, to indicate
  support for 24-bit RGB colors.
* Experimental support for rendering double-width glyphs with a
  character width of 1. Must be explicitly enabled with
  `tweak.allow-overflowing-double-width-glyphs`
  ([#116](https://codeberg.org/dnkl/foot/issues/116)).
* **initial-window-size-pixels** options to `foot.ini` and
  `-w,--window-size-pixels` command line option to `foot`. This option
  replaces the now deprecated **geometry** and `-g,--geometry`
  options.
* **initial-window-size-chars** option to `foot.ini` and
  `-W,--window-size-chars` command line option to `foot`. This option
  configures the initial window size in **characters**, and is an
  alternative to **initial-window-size-pixels**.
* **scrollback-up-half-page** and **scrollback-down-half-page** key
  bindings. They scroll up/down half of a page in the scrollback
  ([#128](https://codeberg.org/dnkl/foot/issues/128)).
* **scrollback-up-line** and **scrollback-down-line** key
  bindings. They scroll up/down a single line in the scrollback.
* **mouse.alternate-scroll-mode** option to `foot.ini`. This option
  controls the initial state of the _Alternate Scroll Mode_, and
  defaults to `yes`. When enabled, mouse scroll events are translated
  to up/down key events in the alternate screen, letting you scroll in
  e.g. `less` and other applications without enabling native mouse
  support in them ([#135](https://codeberg.org/dnkl/foot/issues/135)).


### Changed

* Renamed man page for `foot.ini` from **foot**(5) to **foot.ini**(5).
* Configuration errors are no longer fatal; foot will start and print
  an error inside the terminal (and of course still log errors on
  stderr).
* Default `--server` socket path to use `$WAYLAND_DISPLAY` instead of
  `$XDG_SESSION_ID` ([#55](https://codeberg.org/dnkl/foot/issues/55)).
* Trailing empty cells are no longer highlighted in mouse selections.
* Foot now searches for its configuration in
  `$XDG_DATA_DIRS/foot/foot.ini`, if no configuration is found in
  `$XDG_CONFIG_HOME/foot/foot.ini` or in `$XDG_CONFIG_HOME/footrc`.
* Minimum window size changed from four rows and 20 columns, to 1 row
  and 2 columns.
* **scrollback-up/down** renamed to **scrollback-up/down-page**.
* fcft >= 2.3.0 is now required.


### Fixed

* Command lines for **pipe-visible** and **pipe-scrollback** are now
  tokenized (i.e. syntax checked) when the configuration is loaded,
  instead of every time the key binding is executed.
* Incorrect multi-column character spacer insertion when reflowing
  text.
* Compilation errors in 32-bit builds.
* Mouse cursor style in top and left margins.
* Selection is now **updated** when the cursor moves outside the grid
  ([#70](https://codeberg.org/dnkl/foot/issues/70)).
* Viewport sometimes not moving when doing a scrollback search.
* Crash when canceling a scrollback search and the window had been
  resized while searching.
* Selection start point not moving when the selection changes
  direction.
* OSC 10/11/104/110/111 (modify colors) did not update existing screen
  content ([#94](https://codeberg.org/dnkl/foot/issues/94)).
* Extra newlines when copying empty cells
  ([#97](https://codeberg.org/dnkl/foot/issues/97)).
* Mouse events from being sent to client application when a mouse
  binding has consumed it.
* Input events from getting mixed with paste data
  ([#101](https://codeberg.org/dnkl/foot/issues/101)).
* Missing DPI values for “some” monitors on Gnome
  ([#118](https://codeberg.org/dnkl/foot/issues/118)).
* Handling of multi-column composed characters while reflowing.
* Escape sequences sent for key combinations with `Return`, that did
  **not** include `Alt`.
* Clipboard (or primary selection) is now cleared when receiving an
  OSC-52 command with an invalid base64 encoded payload.
* Cursor position being set outside the grid when reflowing text.
* CSD buttons to be hidden when window size becomes so small that they
  no longer fit.


### Contributors

* [craigbarnes](https://codeberg.org/craigbarnes)
* [birger](https://codeberg.org/birger)
* [Ordoviz](https://codeberg.org/Ordoviz)
* [cherti](https://codeberg.org/cherti)


## 1.4.4
### Changed

* Mouse cursor is now always a `left_ptr` when inside the margins, to
  indicate it is not possible to start a selection.


### Fixed

* Crash when starting a selection inside the margins.
* Improved font size consistency across multiple monitors with
  different DPI ([#47](https://codeberg.org/dnkl/foot/issues/47)).
* Handle trailing comments in `footrc`


## 1.4.3
### Added

* Section to [README.md](README.md) describing how to programmatically
  identify foot.
* [LICENSE](LICENSE), [README.md](README.md) and
  [CHANGELOG.md](CHANGELOG.md) are now installed to
  `${datadir}/doc/foot`.
* Support for escaping quotes in **pipe-visible** and
  **pipe-scrollback** commands.


### Changed

* Primary DA to no longer indicate support for _Selective Erase_,
  _Technical Characters_ and _Terminal State Interrogation_.
* Secondary DA to report foot as a VT220 instead of a VT420.
* Secondary DA to report foot's version number in parameter 2, the
  _Firmware Version_. The string is made up of foot's major, minor and
  patch version numbers, always using two digits for each version
  number and without any other separating characters. Thus, _1.4.2_
  would be reported as `010402` (i.e. the full response would be
  `\E[>1;010402;0c`).
* Scrollback search to only move the viewport if the match lies
  outside it.
* Scrollback search to focus match, that requires a viewport change,
  roughly in the center of the screen.
* Extending a selection with the right mouse button now works while
  dragging the mouse.


### Fixed

* Crash in scrollback search.
* Crash when a **pipe-visible** or **pipe-scrollback** command
  contained an unclosed quote
  ([#49](https://codeberg.org/dnkl/foot/issues/49)).


### Contributors

* [birger](https://codeberg.org/birger)
* [cherti](https://codeberg.org/cherti)


## 1.4.2

### Changed

* Maximum window title length from 100 to 2048.


### Fixed

* Crash when overwriting a sixel and the row being overwritten did not
  cover an entire cell.
* Assertion failure in debug builds when overwriting a sixel image.


## 1.4.1

### Fixed

* Compilation errors in release builds with some combinations of
  compilers and compiler flags.


## 1.4.0

### Added

* `Sync` to terminfo. This is a tmux extension that indicates
  _"Synchronized Updates"_ are supported.
* `--hold` command line option to `footclient`.
* Key mapping for `KP_Decimal`.
* Terminfo entries for keypad keys: `ka1`, `ka2`, `ka3`, `kb1`, `kb3`,
  `kc1`, `kc2`, `kc3`, `kp5`, `kpADD`, `kpCMA`, `kpDIV`, `kpDOT`,
  `kpMUL`, `kpSUB` and `kpZRO`.
* **blink** option to `footrc`; a boolean that lets you control
    whether the cursor should blink or not by default. Note that
    applications can override this.
* Multi-seat support
* Implemented `C0::FF` (form feed)
* **pipe-visible** and **pipe-scrollback** key bindings. These let you
  pipe either the currently visible text, or the entire scrollback to
  external tools ([#29](https://codeberg.org/dnkl/foot/issues/29)). Example:
  `pipe-visible=[sh -c "xurls | bemenu | xargs -r firefox] Control+Print`


### Changed

* Background transparency to only be used with the default background
  color.
* Copy-to-clipboard/primary-selection to insert a line break if either
  the last cell on the previous line or the first cell on the next
  line is empty.
* Number of lines to scroll is now always clamped to the number of
  lines in the scrolling region..
* New terminal windows spawned with `ctrl`+`shift`+`n` are no longer
  double forked.
* Unicode combining character overflow errors are only logged when
  debug logging has been enabled.
* OSC 4 (_Set Color_) now updates already rendered cells, excluding
  scrollback.
* Mouse cursor from `hand2` to `left_ptr` when client is capturing the
  mouse.
* Sixel images are now removed when the font size is **decreased**.
* `DECSCUSR` (_Set Cursor Style_, `CSI Ps SP q`) now uses `Ps=0`
  instead of `Ps=2` to reset the style to the user configured default
  style. `Ps=2` now always configures a _Steady Block_ cursor.
* `Se` terminfo capability from `\E[2 q` to `\E[ q`.
* Hollow cursor to be drawn when window has lost _keyboard_ focus
  rather than _visual_ focus.


### Fixed

* Do not stop an ongoing selection when `shift` is released. When the
  client application is capturing the mouse, one must hold down
  `shift` to start a selection. This selection is now finalized only
  when the mouse button is released - not as soon as `shift` is
  released.
* Selected cells did not appear selected if programmatically modified.
* Rare crash when scrolling and the new viewport ended up **exactly**
  on the wrap around.
* Selection handling when viewport wrapped around.
* Restore signal mask in the client process.
* Set `IUTF8`.
* Selection of double-width characters. It is no longer possible to
  select half of a double-width character.
* Draw hollow block cursor on top of character.
* Set an initial `TIOCSWINSZ`. This ensures clients never read a
  `0x0` terminal size ([#20](https://codeberg.org/dnkl/foot/issues/20)).
* Glyphs overflowing into surrounding cells
  ([#21](https://codeberg.org/dnkl/foot/issues/21)).
* Crash when last rendered cursor cell had scrolled off screen and
  `\E[J3` was executed.
* Assert (debug builds) when an `\e]4` OSC escape was not followed by
  a `;`.
* Window title always being set to "foot" on reset.
* Terminfo entry `kb2` (center keypad key); it is now set to `\EOu`
  (which is what foot emits) instead of the incorrect value `\EOE`.
* Palette re-use in sixel images. Previously, the palette was reset
  after each image.
* Do not auto-resize a sixel image for which the client has specified
  a size. This fixes an issue where an image would incorrectly
  overflow into the cell row beneath.
* Text printed, or other sixel images drawn, on top of a sixel image
  no longer erases the entire image, only the part(s) covered by the
  new text or image.
* Sixel images being erased when printing text next to them.
* Sixel handling when resizing window.
* Sixel handling when scrollback wraps around.
* Foot now issues much fewer `wl_surface_damage_buffer()` calls
  ([#35](https://codeberg.org/dnkl/foot/issues/35)).
* `C0::VT` to be processed as `C0::LF`. Previously, `C0::VT` would
  only move the cursor down, but never scroll.
* `C0::HT` (_Horizontal Tab_, or `\t`) no longer clears `LCF` (_Last
  Column Flag_).
* `C0::LF` now always clears `LCF`. Previously, it only cleared it
  when the cursor was **not** at the bottom of the scrolling region.
* `IND` and `RI` now clears `LCF`.
* `DECAWM` now clears `LCF`.
* A multi-column character that does not fit on the current line is
  now printed on the next line, instead of only printing half the
  character.
* Font size can no longer be reduced to negative values
  ([#38](https://codeberg.org/dnkl/foot/issues/38)).


## 1.3.0

### Added

* User configurable key- and mouse bindings. See `man 5 foot` and the
  example `footrc` ([#1](https://codeberg.org/dnkl/foot/issues/1))
* **initial-window-mode** option to `footrc`, that lets you control
  the initial mode for each newly spawned window: _windowed_,
  _maximized_ or _fullscreen_.
* **app-id** option to `footrc` and `--app-id` command line option,
  that sets the _app-id_ property on the Wayland window.
* **title** option to `footrc` and `--title` command line option, that
  sets the initial window title.
* Right mouse button extends the current selection.
* `CSI Ps ; Ps ; Ps t` escape sequences for the following parameters:
  `11t`, `13t`, `13;2t`, `14t`, `14;2t`, `15t`, `19t`.
* Unicode combining characters.


### Changed

* Spaces no longer removed from zsh font name completions.
* Default key binding for _spawn-terminal_ to ctrl+shift+n.
* Renderer is now much faster with interactive scrolling
  ([#4](https://codeberg.org/dnkl/foot/issues/4))
* memfd sealing failures are no longer fatal errors.
* Selection to no longer be cleared on resize.
* The current monitor's subpixel order (RGB/BGR/V-RGB/V-BGR) is
  preferred over FontConfig's `rgba` property. Only if the monitor's
  subpixel order is `unknown` is FontConfig's `rgba` property used. If
  the subpixel order is `none`, then grayscale antialiasing is
  used. The subpixel order is ignored if antialiasing has been
  disabled.
* The four primary font variants (normal, bold, italic, bold italic)
  are now loaded in parallel. This speeds up both the initial startup
  time, as well as DPI changes.
* Command line parsing no longer tries to parse arguments following
  the command-to-execute. This means one can now write `foot sh -c
  true` instead of `foot -- sh -c true`.


### Removed

* Keyboard/pointer handler workarounds for Sway 1.2.


### Fixed

* Sixel images moved or deleted on window resize.
* Cursor sometimes incorrectly restored on exit from alternate screen.
* 'Underline' cursor being invisible on underlined text.
* Restored cursor position in 'normal' screen when window was resized
  while in 'alt' screen.
* Hostname in OSC 7 URI not being validated.
* OSC 4 with multiple `c;spec` pairs.
* Alt+Return to emit "ESC \r".
* Trackpad sloooow scrolling to eventually scroll a line.
* Memory leak in terminal reset.
* Translation of cursor coordinates on resize
* Scaling color specifiers in OSC sequences.
* `OSC 12 ?` to return the cursor color, not the cursor's text color.
* `OSC 12;#000000` to configure the cursor to use inverted
  foreground/background colors.
* Call `ioctl(TIOCSCTTY)` on the pts fd in the slave process.


## 1.2.3

### Fixed
* Forgot to version bump 1.2.2


## 1.2.2

### Changed

* Changed icon name in `foot.desktop` and `foot-server.desktop` from
  _terminal_ to _utilities-terminal_.
* `XDG_SESSION_ID` is now included in the server/daemon default socket
  path.


### Fixed

* Window size doubling when moving window between outputs with
  different scaling factors ([#3](https://codeberg.org/dnkl/foot/issues/3)).
* Font being too small on monitors with fractional scaling
  ([#5](https://codeberg.org/dnkl/foot/issues/5)).


## 1.2.1

### Fixed

* Building AUR package


## 1.2.0

### Added

* Run-time text resize using ctrl-+, ctrl+- and ctrl+0
* Font size adjusts dynamically to outputs' DPI
* Reflow text when resizing window
* **pad** option to `footrc`
* **login-shell** option to `footrc` and `--login-shell` command line
  option
* Client side decorations (CSDs). This finally makes foot usable on
  GNOME.
* Sixel graphics support
* OSC 12 and 112 escape sequences (set/reset text cursor color)
* REP CSI escape sequence
* `oc` to terminfo
* foot-server.desktop file
* Window and cell size reporting escape sequences
* `--hold` command line option
* `--print-pid=FILE|FD` command line option


### Changed

* Subpixel antialiasing is only enabled when background is opaque
* Meta/alt ESC prefix can now be disabled with `\E[?1036l`. In this
  mode, the 8:th bit is set and the result is UTF-8 encoded. This can
  also be disabled with `\E[1024l` (in which case the Alt key is
  effectively being ignored).
* terminfo now uses ST instead of BEL as OSC terminator
* Logging to print to stderr, not stdout
* Backspace now emits DEL (^?), and ctrl+backspace emits BS (^H)


### Removed

* '28' from DA response<|MERGE_RESOLUTION|>--- conflicted
+++ resolved
@@ -65,8 +65,6 @@
 ### Fixed
 
 * build: missing symbols when linking the `pgo` helper binary.
-<<<<<<< HEAD
-=======
 * UI not refreshing when pasting something into the scrollback search
   box, that does not result in a grid update (for example, when the
   search criteria did not result in any matches) ([#1040][1040]).
@@ -82,7 +80,6 @@
 [1040]: https://codeberg.org/dnkl/foot/issues/1040
 [1036]: https://codeberg.org/dnkl/foot/issues/1036
 [1047]: https://codeberg.org/dnkl/foot/issues/1036
->>>>>>> 5308b8cd
 
 
 ### Security
