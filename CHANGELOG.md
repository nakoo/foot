--- conflicted
+++ resolved
@@ -22,44 +22,37 @@
 
 ## Unreleased
 ### Added
-
-* `--seed` to `generate-alt-random.py`, enabling deterministic PGO
-  builds.
-
-
-### Changed
-
-<<<<<<< HEAD
+### Changed
+
 * The fcft and tllist library subprojects are now handled via Meson
   [wrap files](https://mesonbuild.com/Wrap-dependency-system-manual.html)
   instead of needing to be manually cloned.
-* Use `-std=c11` instead of `-std=c18`.
 
 
 ### Deprecated
 ### Removed
 ### Fixed
-
-* `generate-alt-random.py` failing in containers.
-
-
 ### Security
 ### Contributors
 
 * [craigbarnes](https://codeberg.org/craigbarnes)
-* [sterni](https://codeberg.org/sterni)
 
 
 ## 1.6.1
-### Deprecated
-### Removed
-=======
+### Added
+
+* `--seed` to `generate-alt-random.py`, enabling deterministic PGO
+  builds.
+
+
+### Changed
+
+
 * Use `-std=c11` instead of `-std=c18`.
 * Added `-Wno-profile-instr-unprofiled` to Clang cflags in PGO builds
   ([INSTALL.md](https://codeberg.org/dnkl/foot/src/branch/releases/1.6/INSTALL.md#user-content-performance-optimized-pgo))
 
 
->>>>>>> 7c3cb008
 ### Fixed
 
 * Missing dependencies in meson, causing heavily parallelized builds
