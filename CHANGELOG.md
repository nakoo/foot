# Changelog

<<<<<<< HEAD
* [Unreleased](#unreleased)
=======
* [1.15.3](#1-15-3)
>>>>>>> f3146999
* [1.15.2](#1-15-2)
* [1.15.1](#1-15-1)
* [1.15.0](#1-15-0)
* [1.14.0](#1-14-0)
* [1.13.1](#1-13-1)
* [1.13.0](#1-13-0)
* [1.12.1](#1-12-1)
* [1.12.0](#1-12-0)
* [1.11.0](#1-11-0)
* [1.10.3](#1-10-3)
* [1.10.2](#1-10-2)
* [1.10.1](#1-10-1)
* [1.10.0](#1-10-0)
* [1.9.2](#1-9-2)
* [1.9.1](#1-9-1)
* [1.9.0](#1-9-0)
* [1.8.2](#1-8-2)
* [1.8.1](#1-8-1)
* [1.8.0](#1-8-0)
* [1.7.2](#1-7-2)
* [1.7.1](#1-7-1)
* [1.7.0](#1-7-0)
* [1.6.4](#1-6-4)
* [1.6.3](#1-6-3)
* [1.6.2](#1-6-2)
* [1.6.1](#1-6-1)
* [1.6.0](#1-6-0)
* [1.5.4](#1-5-4)
* [1.5.3](#1-5-3)
* [1.5.2](#1-5-2)
* [1.5.1](#1-5-1)
* [1.5.0](#1-5-0)
* [1.4.4](#1-4-4)
* [1.4.3](#1-4-3)
* [1.4.2](#1-4-2)
* [1.4.1](#1-4-1)
* [1.4.0](#1-4-0)
* [1.3.0](#1-3-0)
* [1.2.3](#1-2-3)
* [1.2.2](#1-2-2)
* [1.2.1](#1-2-1)
* [1.2.0](#1-2-0)


<<<<<<< HEAD
## Unreleased
### Added
### Changed
### Deprecated
### Removed

* `utempter` config option (was deprecated in 1.15.0).

=======
## 1.15.3
>>>>>>> f3146999

### Fixed

* `-f,--font` command line option not affecting `csd.font` (if unset).
* Vertical alignment in URL jump labels, and the scrollback position
  indicator. The fix in 1.15.2 was incorrect, and was reverted in the
  last minute. But we forgot to remove the entry from the changelog
  ([#1430][1430]).


<<<<<<< HEAD
### Security
### Contributors


=======
>>>>>>> f3146999
## 1.15.2

### Added

* `[tweak].bold-text-in-bright-amount` option ([#1434][1434]).
* `-Dterminfo-base-name` meson option, allowing you to name the
  terminfo files to something other than `-Ddefault-terminfo`. Use
  case: have foot default to using the terminfo from ncurses (`foot`,
  `foot-direct`), while still packaging foot's terminfo files, but
  under a different name (e.g. `foot-extra`, `foot-extra-direct`).

[1434]: https://codeberg.org/dnkl/foot/issues/1434


### Fixed

* Crash when copying text that contains invalid UTF-8 ([#1423][1423]).
* Wrong font size after suspending the monitor ([#1431][1431]).
* Vertical alignment in URL jump labels, and the scrollback position
  indicator ([#1430][1430]).
* Regression: line- and box drawing characters not covering the full
  height of the line, when a custom `line-height` is being used
  ([#1430][1430]).
* Crash when compositor does not implement the _viewporter_ interface
  ([#1444][1444]).
* CSD rendering with fractional scaling ([#1441][1441]).
* Regression: crash with certain combinations of
  `--window-size-chars=NxM` and desktop scaling factors
  ([#1446][1446]).

[1423]: https://codeberg.org/dnkl/foot/issues/1423
[1431]: https://codeberg.org/dnkl/foot/issues/1431
[1430]: https://codeberg.org/dnkl/foot/issues/1430
[1444]: https://codeberg.org/dnkl/foot/issues/1444
[1441]: https://codeberg.org/dnkl/foot/issues/1441
[1446]: https://codeberg.org/dnkl/foot/issues/1446


## 1.15.1

### Changed

* When window is mapped, use metadata (DPI, scaling factor, subpixel
  configuration) from the monitor we were most recently mapped on,
  instead of the one least recently.
* Starlight theme (the default theme) updated to [V4][starlight-v4]
* Background transparency (alpha) is now disabled in fullscreened
  windows ([#1416][1416]).
* Foot server systemd units now use the standard
  graphical-session.target ([#1281][1281]).
* If `$XDG_RUNTIME_DIR/foot-$WAYLAND_DISPLAY.sock` does not exist,
  `footclient` now tries `$XDG_RUNTIME_DIR/foot.sock`, then
  `/tmp/foot.sock`, even if `$WAYLAND_DISPLAY` and/or
  `$XDG_RUNTIME_DIR` are defined ([#1281][1281]).
* Font baseline calculation: try to center the text within the line,
  instead of anchoring it at the top ([#1302][1302]).

[starlight-v4]: https://github.com/CosmicToast/starlight/blob/v4/CHANGELOG.md#v4
[1416]: https://codeberg.org/dnkl/foot/issues/1416
[1281]: https://codeberg.org/dnkl/foot/pulls/1281
[1302]: https://codeberg.org/dnkl/foot/issues/1302


### Fixed

* Use appropriate rounding when applying fractional scales.
* Xcursor not being scaled correctly on `fractional-scale-v1` capable
  compositors.
* `dpi-aware=yes` being broken on `fractional-scale-v1` capable
  compositors (and when a fractional scaling factor is being used)
  ([#1404][1404]).
* Initial font size being wrong on `fractional-scale-v1` capable
  compositors, with multiple monitors with different scaling factors
  connected ([#1404][1404]).
* Crash when _pointer capability_ is removed from a seat, on
  compositors without `cursor-shape-v1 support` ([#1411][1411]).
* Crash on exit, if the mouse is hovering over the foot window (does
  not happen on all compositors)
* Visual glitches when CSD titlebar is transparent.

[1404]: https://codeberg.org/dnkl/foot/issues/1404
[1411]: https://codeberg.org/dnkl/foot/pulls/1411


### Contributors

* Ayush Agarwal
* CismonX
* Max Gautier
* Ronan Pigott
* xdavidwu


## 1.15.0

### Added

* VT: implemented `XTQMODKEYS` query (`CSI ? Pp m`).
* Meson option `utmp-backend=none|libutempter|ulog|auto`. The default
  is `auto`, which will select `libutempter` on Linux, `ulog` on
  FreeBSD, and `none` for all others.
* Sixel aspect ratio.
* Support for the new `fractional-scale-v1` Wayland protocol. This
  brings true fractional scaling to Wayland in general, and with this
  release, to foot.
* Support for the new `cursor-shape-v1` Wayland protocol, i.e. server
  side cursor shapes ([#1379][1379]).
* Support for touchscreen input ([#517][517]).
* `csd.double-click-to-maximize` option to `foot.ini`. Defaults to
  `yes` ([#1293][1293]).

[1379]: https://codeberg.org/dnkl/foot/issues/1379
[517]: https://codeberg.org/dnkl/foot/issues/517
[1293]: https://codeberg.org/dnkl/foot/issues/1293


### Changed

* Default color theme is now
  [starlight](https://github.com/CosmicToast/starlight)
  ([#1321][1321]).
* Minimum required meson version is now 0.59 ([#1371][1371]).
* `Control+Shift+u` is now bound to `unicode-input` instead of
  `show-urls-launch`, to follow the convention established in GTK and
  Qt ([#1183][1183]).
* `show-urls-launch` now bound to `Control+Shift+o` ([#1183][1183]).
* Kitty keyboard protocol: F3 is now encoded as `CSI 13~` instead of
  `CSI R`. The kitty keyboard protocol originally allowed F3 to be
  encoded as `CSI R`, but this was removed from the specification
  since `CSI R` conflicts with the _”Cursor Position Report”_.
* `[main].utempter` renamed to `[main].utmp-helper`. The old option
  name is still recognized, but will log a deprecation warning.
* Meson option `default-utempter-path` renamed to
  `utmp-default-helper-path`.
* Opaque sixels now retain the background opacity (when current
  background color is the **default** background color)
  ([#1360][1360]).
* Text cursor’s vertical position after emitting a sixel, when sixel
  scrolling is **enabled** (the default) has been updated to match
  XTerm’s, and the VT382’s behavior: the cursor is positioned **on**
  the last sixel row, rather than _after_ it. This allows printing
  sixels on the last row without scrolling up, but also means
  applications may have to explicitly emit a newline to ensure the
  sixel is visible. For example, `cat`:ing a sixel in the shell will
  typically result in the last row not being visible, unless a newline
  is explicitly added.
* Default sixel aspect ratio is now 2:1 instead of 1:1.
* Sixel images are no longer cropped to the last non-transparent row.
* Sixel images are now re-scaled when the font size is changed
  ([#1383][1383]).
* `dpi-aware` now defaults to `no`, and the `auto` value has been
  removed.
* When using custom cursor colors (`cursor.color` is set in
  `foot.ini`), the cursor is no longer inverted when the cell is
  selected, or when the cell has the `reverse` (SGR 7) attribute set
  ([#1347][1347]).

[1321]: https://codeberg.org/dnkl/foot/issues/1321
[1371]: https://codeberg.org/dnkl/foot/pulls/1371
[1183]: https://codeberg.org/dnkl/foot/issues/1183
[1360]: https://codeberg.org/dnkl/foot/issues/1360
[1383]: https://codeberg.org/dnkl/foot/issues/1383
[1347]: https://codeberg.org/dnkl/foot/issues/1347


### Deprecated

* `[main].utempter` option.


### Removed

* `auto` value for the `dpi-aware` option.


### Fixed

* Incorrect icon in dock and window switcher on Gnome ([#1317][1317])
* Crash when scrolling after resizing the window with non-zero
  scrolling regions.
* `XTMODKEYS` state not being reset on a terminal reset.
* In Gnome dock foot always groups under "foot client".  Change
  instances of footclient and foot to appear as "foot client" and
  "foot" respectively. ([#1355][1355]).
* Glitchy rendering when alpha (transparency) is changed between
  opaque and non-opaque at runtime (using OSC-11).
* Regression: crash when resizing the window when `resize-delay-ms >
  0` ([#1377][1377]).
* Crash when scrolling up while running something that generates a lot
  of output (for example, `yes`) ([#1380][1380]).
* Default key binding for URL mode conflicting with Unicode input on
  some DEs; `show-urls-launched` is now mapped to `Control+Shift+o` by
  default, instead of `Control+Shift+u` ([#1183][1183]).

[1317]: https://codeberg.org/dnkl/foot/issues/1317
[1355]: https://codeberg.org/dnkl/foot/issues/1355
[1377]: https://codeberg.org/dnkl/foot/issues/1377
[1380]: https://codeberg.org/dnkl/foot/issues/1380


### Contributors

* Antoine Beaupré
* CismonX
* Craig Barnes
* Dan Bungert
* jdevdevdev
* Kyle Gunger
* locture
* Phillip Susi
* sewn
* ShugarSkull
* Vivian Szczepanski
* Vladimir Bauer
* wout
* CosmicToast


## 1.14.0

### Added

* Support for adjusting the thickness of regular underlines ([#1136][1136]).
* Support (optional) for utmp logging with libutempter.
* `kxIN` and `kxOUT` (focus in/out events) to terminfo.
* `name` capability to `XTGETTCAP`.
* String values in `foot.ini` may now be quoted. This can be used to
  set a value to the empty string, for example.
* Environment variables can now be **unset**, by setting
  `[environment].<variable>=""` (quotes are required) ([#1225][1225]).
* `font-size-adjustment=N[px]` option, letting you configure how much
  to increment/decrement the font size when zooming in or out
  ([#1188][1188]).
* Bracketed paste terminfo entries (`BD`, `BE`, `PE` and `PS`, added
  to ncurses in 2022-12-24). Vim makes use of these.
* “Report version” terminfo entries (`XR`/`xr`).
* “Report DA2” terminfo entries (`RV`/`rv`).
* `XF` terminfo capability (focus in/out events available).
* `$TERM_PROGRAM` and `$TERM_PROGRAM_VERSION` environment variables
  unset in the slave process.

[1136]: https://codeberg.org/dnkl/foot/issues/1136
[1225]: https://codeberg.org/dnkl/foot/issues/1225
[1188]: https://codeberg.org/dnkl/foot/issues/1188


### Changed

* Default color theme from a variant of the Zenburn theme, to a
  variant of the Solarized dark theme.
* Default `pad` from 2x2 to 0x0 (i.e. no padding at all).
* Current working directory (as set by OSC-7) is now passed to the
  program executed by the `pipe-*` key bindings ([#1166][1166]).
* `DECRPM` replies (to `DECRQM` queries) now report a value of `4`
  ("permanently reset") instead of `2` ("reset") for DEC private
  modes that are known but unsupported.
* Set `PWD` environment variable in the slave process ([#1179][1179]).
* DPI is now forced to 96 when found to be unreasonably high.
* Set default log level to warning ([#1215][1215]).
* Default `grapheme-width-method` from `wcswidth` to `double-width`.
* When determining initial font size, do FontConfig config
  substitution if the user-provided font pattern has no {pixel}size
  option ([#1287][1287]).
* DECRST of DECCOLM and DECSCLM removed from terminfo.

[1166]: https://codeberg.org/dnkl/foot/issues/1166
[1179]: https://codeberg.org/dnkl/foot/issues/1179
[1215]: https://codeberg.org/dnkl/foot/pulls/1215
[1287]: https://codeberg.org/dnkl/foot/issues/1287


### Fixed

* Crash in `foot --server` on key press, after another `footclient`
  has terminated very early (for example, by trying to launch a
  non-existing shell/client).
* Glitchy rendering when scrolling in the scrollback, on compositors
  that does not allow Wayland buffer re-use (e.g. KDE/plasma)
  ([#1173][1173])
* Scrollback search matches not being highlighted correctly, on
  compositors that does not allow Wayland buffer re-use
  (e.g. KDE/plasma).
* Nanosecs "overflow" when calculating timeout value for
  `resize-delay-ms` option.
* Missing backslash in ST terminator in escape sequences in the
  built-in terminfo (accessed via XTGETTCAP).
* Crash when interactively resizing the window with a very large
  scrollback.
* Crash when a sixel image exceeds the current sixel max height.
* Crash after reverse-scrolling (`CSI Ps T`) in the ‘normal’
  (non-alternate) screen ([#1190][1190]).
* Background transparency being applied to the text "behind" the
  cursor. Only applies to block cursor using inversed fg/bg
  colors. ([#1205][1205]).
* Crash when monitor’s physical size is "too small" ([#1209][1209]).
* Line-height adjustment when incrementing/decrementing the font size
  with a user-set line-height ([#1218][1218]).
* Scaling factor not being correctly applied when converting pt-or-px
  config values (e.g. letter offsets, line height etc).
* Selection being stuck visually when `IL` and `DL`.
* URL underlines sometimes still being visible after exiting URL mode.
* Text-bindings, and pipe-* bindings, with multiple key mappings
  causing a crash (double-free) on exit ([#1259][1259]).
* Double-width glyphs glitching when surrounded by glyphs overflowing
  into the double-width glyph ([#1256][1256]).
* Wayland protocol violation when ack:ing a configure event for an
  unmapped surface ([#1249][1249]).
* `xdg_toplevel::set_min_size()` not being called.
* Key bindings with consumed modifiers masking other key bindings
  ([#1280][1280]).
* Multi-character compose sequences with the kitty keyboard protocol
  ([#1288][1288]).
* Crash when application output scrolls very fast, e.g. `yes`
  ([#1305][1305]).
* Crash when application scrolls **many** lines (> ~2³¹).
* DECCOLM erasing the screen ([#1265][1265]).

[1173]: https://codeberg.org/dnkl/foot/issues/1173
[1190]: https://codeberg.org/dnkl/foot/issues/1190
[1205]: https://codeberg.org/dnkl/foot/issues/1205
[1209]: https://codeberg.org/dnkl/foot/issues/1209
[1218]: https://codeberg.org/dnkl/foot/issues/1218
[1259]: https://codeberg.org/dnkl/foot/issues/1259
[1256]: https://codeberg.org/dnkl/foot/issues/1256
[1249]: https://codeberg.org/dnkl/foot/issues/1249
[1280]: https://codeberg.org/dnkl/foot/issues/1280
[1288]: https://codeberg.org/dnkl/foot/issues/1288
[1305]: https://codeberg.org/dnkl/foot/issues/1305
[1265]: https://codeberg.org/dnkl/foot/issues/1265


### Contributors

* Alexey Sakovets
* Andrea Pappacoda
* Antoine Beaupré
* argosatcore
* Craig Barnes
* EuCaue
* Grigory Kirillov
* Harri Nieminen
* Hugo Osvaldo Barrera
* jaroeichler
* Joakim Nohlgård
* Nick Hastings
* Soren A D
* Torsten Trautwein
* Vladimír Magyar
* woojiq
* Yorick Peterse


## 1.13.1

### Changed

* Window is now dimmed while in Unicode input mode.


### Fixed

* Compiling against wayland-protocols < 1.25
* Crash on buggy compositors (GNOME) that sometimes send pointer-enter
  events with a NULL surface. Foot now ignores these events, and the
  subsequent motion and leave events.
* Regression: “random” selected empty cells being highlighted as
  selected when they should not.
* Crash when either resizing the terminal window, or scrolling in the
  scrollback history ([#1074][1074])
* OSC-8 URLs with matching IDs, but mismatching URIs being incorrectly
  connected.

[1074]: https://codeberg.org/dnkl/foot/pulls/1074


## 1.13.0

### Added

* XDG activation support when opening URLs ([#1058][1058]).
* `-Dsystemd-units-dir=<path>` meson command line option.
* Support for custom environment variables in `foot.ini`
  ([#1070][1070]).
* Support for jumping to previous/next prompt (requires shell
  integration). By default bound to `ctrl`+`shift`+`z` and
  `ctrl`+`shift`+`x` respectively ([#30][30]).
* `colors.search-box-no-match` and `colors.search-box-match` options
  to `foot.ini` ([#1112][1112]).
* Very basic Unicode input mode via the new
  `key-bindings.unicode-input` and `search-bindings.unicode-input` key
  bindings. Note that there is no visual feedback, as the preferred
  way of entering Unicode characters is with an IME ([#1116][1116]).
* Support for `xdg_toplevel.wm_capabilities`, to adapt the client-side
  decoration buttons to the compositor capabilities ([#1061][1061]).

[1058]: https://codeberg.org/dnkl/foot/issues/1058
[1070]: https://codeberg.org/dnkl/foot/issues/1070
[30]: https://codeberg.org/dnkl/foot/issues/30
[1112]: https://codeberg.org/dnkl/foot/issues/1112
[1116]: https://codeberg.org/dnkl/foot/issues/1116
[1061]: https://codeberg.org/dnkl/foot/pulls/1061


### Changed

* Use `$HOME` instead of `getpwuid()` to retrieve the user’s home
  directory when searching for `foot.ini`.
* HT, VT and FF are no longer stripped when pasting in non-bracketed
  mode ([#1084][1084]).
* NUL is now stripped when pasting in non-bracketed mode
  ([#1084][1084]).
* `alt`+`escape` now emits `\E\E` instead of a `CSI 27` sequence
  ([#1105][1105]).

[1084]: https://codeberg.org/dnkl/foot/issues/1084
[1105]: https://codeberg.org/dnkl/foot/issues/1105


### Fixed

* Graphical corruption when viewport is at the top of the scrollback,
  and the output is scrolling.
* Improved text reflow of logical lines with trailing empty cells
  ([#1055][1055])
* IME focus is now tracked independently from keyboard focus.
* Workaround for buggy compositors (e.g. some versions of GNOME)
  allowing drag-and-drops even though foot has reported it does not
  support the offered mime-types ([#1092][1092]).
* Keyboard enter/leave events being ignored if there is no keymap
  ([#1097][1097]).
* Crash when application emitted an invalid `CSI 38;5;<idx>m`, `CSI
  38:5:<idx>m`, `CSI 48;5;<idx>m` or `CSI 48:5:<idx>m` sequence
  ([#1111][1111]).
* Certain dead-key combinations resulting in different escape
  sequences compared to kitty, when the kitty keyboard protocol is
  used ([#1120][1120]).
* Search matches ending with a double-width character not being
  highlighted correctly.
* Selection not being cancelled correctly when scrolled out.
* Extending a multi-page selection behaving inconsistently.
* Poor performance when making very large selections ([#1114][1114]).
* Bogus error message when using systemd socket activation for server
  mode ([#1107][1107])
* Empty line at the bottom after a window resize ([#1108][1108]).

[1055]: https://codeberg.org/dnkl/foot/issues/1055
[1092]: https://codeberg.org/dnkl/foot/issues/1092
[1097]: https://codeberg.org/dnkl/foot/issues/1097
[1111]: https://codeberg.org/dnkl/foot/issues/1111
[1120]: https://codeberg.org/dnkl/foot/issues/1120
[1114]: https://codeberg.org/dnkl/foot/issues/1114
[1107]: https://codeberg.org/dnkl/foot/issues/1107
[1108]: https://codeberg.org/dnkl/foot/issues/1108


### Contributors

* Craig Barnes
* Lorenz
* Max Gautier
* Simon Ser
* Stefan Prosiegel


## 1.12.1

### Added

* Workaround for Sway bug [#6960][sway-6960]: scrollback search and
  the OSC-555 (“flash”) escape sequence leaves dimmed (search) and
  yellow (flash) artifacts ([#1046][1046]).
* `Control+Shift+v` and `XF86Paste` have been added to the default set
  of key bindings that paste from the clipboard into the scrollback
  search buffer. This is in addition to the pre-existing `Control+v`
  and `Control+y` bindings.

[sway-6960]: https://github.com/swaywm/sway/issues/6960
[1046]: https://codeberg.org/dnkl/foot/issues/1046


### Changed

* Scrollback search’s `extend-to-word-boundary` no longer stops at
  space-to-word boundaries, making selection extension feel more
  natural.


### Fixed

* build: missing symbols when linking the `pgo` helper binary.
* UI not refreshing when pasting something into the scrollback search
  box, that does not result in a grid update (for example, when the
  search criteria did not result in any matches) ([#1040][1040]).
* foot freezing in scrollback search mode, using 100% CPU
  ([#1036][1036], [#1047][1047]).
* Crash when extending a selection to the next word boundary in
  scrollback search mode ([#1036][1036]).
* Scrollback search mode not always highlighting all matches
  correctly.
* Sixel options not being reset on hard resets (`\Ec`)

[1040]: https://codeberg.org/dnkl/foot/issues/1040
[1036]: https://codeberg.org/dnkl/foot/issues/1036
[1047]: https://codeberg.org/dnkl/foot/issues/1047


## 1.12.0

### Added

* OSC-22 - set xcursor pointer.
* Add "xterm" as fallback cursor where "text" is not available.
* `[key-bindings].scrollback-home|end` options.
* Socket activation for `foot --server` and accompanying systemd unit
  files
* Support for re-mapping input, i.e. mapping input to custom escape
  sequences ([#325][325]).
* Support for [DECNKM](https://vt100.net/docs/vt510-rm/DECNKM.html),
  which allows setting/saving/restoring/querying the keypad mode.
* Sixel support can be disabled by setting `[tweak].sixel=no`
  ([#950][950]).
* footclient: `-E,--client-environment` command line option. When
  used, the child process in the new terminal instance inherits the
  environment from the footclient process instead of the server’s
  ([#1004][1004]).
* `[csd].hide-when-maximized=yes|no` option ([#1019][1019]).
* Scrollback search mode now highlights all matches.
* `[key-binding].show-urls-persistent` action. This key binding action
  is similar to `show-urls-launch`, but does not automatically exit
  URL mode after activating an URL ([#964][964]).
* Support for `CSI > 4 n`, disable _modifyOtherKeys_. Note that since
  foot only supports level 1 and 2 (and not level 0), this sequence
  does not disable _modifyOtherKeys_ completely, but simply reverts it
  back to level 1 (the default).
* `-Dtests=false|true` meson command line option. When disabled, test
  binaries will neither be built, nor will `ninja test` attempt to
  execute them. Enabled by default ([#919][919]).

[325]: https://codeberg.org/dnkl/foot/issues/325
[950]: https://codeberg.org/dnkl/foot/issues/950
[1004]: https://codeberg.org/dnkl/foot/issues/1004
[1019]: https://codeberg.org/dnkl/foot/issues/1019
[964]: https://codeberg.org/dnkl/foot/issues/964
[919]: https://codeberg.org/dnkl/foot/issues/919


### Changed

* Minimum required meson version is now 0.58.
* Mouse selections are now finalized when the window is resized
  ([#922][922]).
* OSC-4 and OSC-11 replies now uses four digits instead of 2
  ([#971][971]).
* `\r` is no longer translated to `\n` when pasting clipboard data
  ([#980][980]).
* Use circles for rendering light arc box-drawing characters
  ([#988][988]).
* Example configuration is now installed to
  `${sysconfdir}/xdg/foot/foot.ini`, typically resolving to
  `/etc/xdg/foot/foot.ini` ([#1001][1001]).

[922]: https://codeberg.org/dnkl/foot/issues/922
[971]: https://codeberg.org/dnkl/foot/issues/971
[980]: https://codeberg.org/dnkl/foot/issues/980
[988]: https://codeberg.org/dnkl/foot/issues/988
[1001]: https://codeberg.org/dnkl/foot/issues/1001


### Removed

* DECSET mode 27127 (which was first added in release 1.6.0).
  The kitty keyboard protocol (added in release 1.10.3) can
  be used to similar effect.


### Fixed

* Build: missing `wayland_client` dependency in `test-config`
  ([#918][918]).
* “(null)” being logged as font-name (for some fonts) when warning
  about a non-monospaced primary font.
* Rare crash when the window is resized while a mouse selection is
  ongoing ([#922][922]).
* Large selections crossing the scrollback wrap-around ([#924][924]).
* Crash in `pipe-scrollback` ([#926][926]).
* Exit code being 0 when a foot server with no open windows terminate
  due to e.g. a Wayland connection failure ([#943][943]).
* Key binding collisions not detected for bindings specified as option
  overrides on the command line.
* Crash when seat has no keyboard ([#963][963]).
* Key presses with e.g. `AltGr` triggering key combinations with the
  base symbol ([#983][983]).
* Underline cursor sometimes being positioned too low, either making
  it look thinner than what it should be, or being completely
  invisible ([#1005][1005]).
* Fallback to `/etc/xdg` if `XDG_CONFIG_DIRS` is unset
  ([#1008][1008]).
* Improved compatibility with XTerm when `modifyOtherKeys=2`
  ([#1009][1009]).
* Window geometry when CSDs are enabled and CSD border width set to a
  non-zero value. This fixes window snapping in e.g. GNOME.
* Window size “jumping” when starting an interactive resize when CSDs
  are enabled, and CSD border width set to a non-zero value.
* Key binding overrides on the command line having no effect with
  `footclient` instances ([#931][931]).
* Search prev/next not updating the selection correctly when the
  previous and new match overlaps.
* Various minor fixes to scrollback search, and how it finds the
  next/prev match.

[918]: https://codeberg.org/dnkl/foot/issues/918
[922]: https://codeberg.org/dnkl/foot/issues/922
[924]: https://codeberg.org/dnkl/foot/issues/924
[926]: https://codeberg.org/dnkl/foot/issues/926
[943]: https://codeberg.org/dnkl/foot/issues/943
[963]: https://codeberg.org/dnkl/foot/issues/963
[983]: https://codeberg.org/dnkl/foot/issues/983
[1005]: https://codeberg.org/dnkl/foot/issues/1005
[1008]: https://codeberg.org/dnkl/foot/issues/1008
[1009]: https://codeberg.org/dnkl/foot/issues/1009
[931]: https://codeberg.org/dnkl/foot/issues/931


### Contributors

* Ashish SHUKLA
* Craig Barnes
* Enes Hecan
* Johannes Altmanninger
* L3MON4D3
* Leonardo Neumann
* Mariusz Bialonczyk
* Max Gautier
* Merlin Büge
* jvoisin
* merkix


## 1.11.0

### Added

* `[mouse-bindings].selection-override-modifiers` option, specifying
  which modifiers to hold to override mouse grabs by client
  applications and force selection instead.
* _irc://_ and _ircs://_ to the default set of protocols recognized
  when auto-detecting URLs.
* [SGR-Pixels (1016) mouse extended coordinates](https://invisible-island.net/xterm/ctlseqs/ctlseqs.html#h3-Extended-coordinates) is now supported
  ([#762](https://codeberg.org/dnkl/foot/issues/762)).
* `XTGETTCAP` - builtin terminfo. See
  [README.md::XTGETTCAP](README.md#xtgettcap) for details
  ([#846](https://codeberg.org/dnkl/foot/issues/846)).
* `DECRQSS` - _Request Selection or Setting_
  ([#798](https://codeberg.org/dnkl/foot/issues/798)). Implemented settings
  are:
  - `DECSTBM` - _Set Top and Bottom Margins_
  - `SGR` - _Set Graphic Rendition_
  - `DECSCUSR` - _Set Cursor Style_
* Support for searching for the last searched-for string in scrollback
  search (search for next/prev match with an empty search string).


### Changed

* PaperColorDark and PaperColorLight themes renamed to
  paper-color-dark and paper-color-light, for consistency with other
  theme names.
* `[scrollback].multiplier` is now applied in “alternate scroll” mode,
  where scroll events are translated to fake arrow key presses on the
  alt screen ([#859](https://codeberg.org/dnkl/foot/issues/859)).
* The width of the block cursor’s outline in an unfocused window is
  now scaled by the output scaling factor (“desktop
  scaling”). Previously, it was always 1px.
* Foot will now try to change the locale to either “C.UTF-8” or
  “en_US.UTF-8” if started with a non-UTF8 locale. If this fails, foot
  will start, but only to display a window with an error (user’s shell
  is not executed).
* `gettimeofday()` has been replaced with `clock_gettime()`, due to it being
  marked as obsolete by POSIX.
* `alt+tab` now emits `ESC \t` instead of `CSI 27;3;9~`
  ([#900](https://codeberg.org/dnkl/foot/issues/900)).
* File pasted, or dropped, on the alt screen is no longer quoted
  ([#379](https://codeberg.org/dnkl/foot/issues/379)).
* Line-based selections now include a trailing newline when copied
  ([#869](https://codeberg.org/dnkl/foot/issues/869)).
* Foot now clears the signal mask and resets all signal handlers to
  their default handlers at startup
  ([#854](https://codeberg.org/dnkl/foot/issues/854)).
* `Copy` and `Paste` keycodes are supported by default for the
  clipboard. These are useful for keyboards with custom firmware like
  QMK to enable global copy/paste shortcuts that work inside and
  outside the terminal (https://codeberg.org/dnkl/foot/pulls/894).


### Removed

* Workaround for slow resize in Sway <= 1.5, when a foot window was
  hidden, for example, in a tabbed view
  (https://codeberg.org/dnkl/foot/pulls/507).


### Fixed

* Font size adjustment (“zooming”) when font is configured with a
  **pixelsize**, and `dpi-aware=no`
  ([#842](https://codeberg.org/dnkl/foot/issues/842)).
* Key presses triggering keyboard layout switches also emitting CSI
  codes in the Kitty keyboard protocol.
* Assertion in `shm.c:buffer_release()`
  ([#844](https://codeberg.org/dnkl/foot/issues/844)).
* Crash when setting a key- or mouse binding to the empty string
  ([#851](https://codeberg.org/dnkl/foot/issues/851)).
* Crash when maximizing the window and `[csd].size=1`
  ([#857](https://codeberg.org/dnkl/foot/issues/857)).
* OSC-8 URIs not getting overwritten (erased) by double-width
  characters (e.g. emojis).
* Rendering of CSD borders when `csd.border-width > 0` and desktop
  scaling has been enabled.
* Failure to launch when `exec(3)`:ed with an empty argv.
* Pasting from the primary clipboard (mouse middle clicking) did not
  reset the scrollback view to the bottom.
* Wrong mouse binding triggered when doing two mouse selections in
  very quick (< 300ms) succession
  ([#883](https://codeberg.org/dnkl/foot/issues/883)).
* Bash completion giving an error when completing a list of short
  options
* Sixel: large image resizes (triggered by e.g. large repeat counts in
  `DECGRI`) are now truncated instead of ignored.
* Sixel: a repeat count of 0 in `DECGRI` now emits a single sixel.
* LIGHT ARC box drawing characters incorrectly rendered
  platforms ([#914](https://codeberg.org/dnkl/foot/issues/914)).


### Contributors

* [lamonte](https://codeberg.org/lamonte)
* Érico Nogueira
* feeptr
* Felix Lechner
* grtcdr
* Mark Stosberg
* Nicolai Dagestad
* Oğuz Ersen
* Pranjal Kole
* Simon Ser


## 1.10.3

### Added

* Kitty keyboard protocol ([#319](https://codeberg.org/dnkl/foot/issues/319)):
  - [Report event types](https://sw.kovidgoyal.net/kitty/keyboard-protocol/#report-events)
    (mode `0b10`)
  - [Report alternate keys](https://sw.kovidgoyal.net/kitty/keyboard-protocol/#report-alternates)
    (mode `0b100`)
  - [Report all keys as escape codes](https://sw.kovidgoyal.net/kitty/keyboard-protocol/#report-all-keys)
    (mode `0b1000`)
  - [Report associated text](https://sw.kovidgoyal.net/kitty/keyboard-protocol/#report-text)
    (mode `0b10000`)


### Fixed

* Crash when bitmap fonts are scaled down to very small font sizes
  ([#830](https://codeberg.org/dnkl/foot/issues/830)).
* Crash when overwriting/erasing an OSC-8 URL.


## 1.10.2

### Added

* New value, `max`, for `[tweak].grapheme-width-method`.
* Initial support for the [Kitty keyboard protocol](https://sw.kovidgoyal.net/kitty/keyboard-protocol/).
  Modes supported:
  - [Disambiguate escape codes](https://sw.kovidgoyal.net/kitty/keyboard-protocol/#disambiguate) (mode `0b1`)
* “Window menu” (compositor provided) on right clicks on the CSD title
  bar.


### Fixed

* An ongoing mouse selection is now finalized on a pointer leave event
  (for example by switching workspace while doing a mouse selection).
* OSC-8 URIs in the last column
* OSC-8 URIs sometimes being applied to too many, and seemingly
  unrelated cells ([#816](https://codeberg.org/dnkl/foot/issues/816)).
* OSC-8 URIs incorrectly being dropped when resizing the terminal
  window with the alternate screen active.
* CSD border not being dimmed when window is not focused.
* Visual corruption with large CSD borders
  ([#823](https://codeberg.org/dnkl/foot/issues/823)).
* Mouse cursor shape sometimes not being updated correctly.
* Color palette changes (via OSC 4/104) no longer affect RGB colors
  ([#678](https://codeberg.org/dnkl/foot/issues/678)).


### Contributors

* Jonas Ådahl


## 1.10.1

### Added

* `-Dthemes=false|true` meson command line option. When disabled,
  example theme files are **not** installed.
* XDG desktop file for footclient.


### Fixed

* Regression: `letter-spacing` resulting in a “not a valid option”
  error ([#795](https://codeberg.org/dnkl/foot/issues/795)).
* Regression: bad section name in configuration error messages.
* Regression: `pipe-*` key bindings not being parsed correctly,
  resulting in invalid error messages
  ([#809](https://codeberg.org/dnkl/foot/issues/809)).
* OSC-8 data not being cleared when cell is overwritten
  ([#804](https://codeberg.org/dnkl/foot/issues/804),
  [#801](https://codeberg.org/dnkl/foot/issues/801)).


### Contributors

* Arnavion
* Craig Barnes
* Soc Virnyl Silab Estela
* Xiretza


## 1.10.0

### Added

* `notify-focus-inhibit` boolean option, which can be used to control
  whether desktop notifications should be inhibited when the terminal
  has keyboard focus
* `[colors].scrollback-indicator` color-pair option, which specifies
  foreground and background colors for the scrollback indicator.
* `[key-bindings].noop` action. Key combinations assigned to this
  action will not be sent to the application
  ([#765](https://codeberg.org/dnkl/foot/issues/765)).
* Color schemes are now installed to `${datadir}/foot/themes`.
* `[csd].border-width` and `[csd].border-color`, allowing you to
  configure the width and color of the CSD border.
* Support for `XTMODKEYS` with `Pp=4` and `Pv=2` (_modifyOtherKeys=2_).
* `[colors].dim0-7` options, allowing you to configure custom “dim”
  colors ([#776](https://codeberg.org/dnkl/foot/issues/776)).


### Changed

* `[tweak].grapheme-shaping` is now enabled by default when both foot
  itself, and fcft has been compiled with support for it.
* Default value of `[tweak].grapheme-width-method` changed from
  `double-width` to `wcswidth`.
* INSTALL.md: `--override tweak.grapheme-shaping=no` added to PGO
  command line.
* Foot now terminates if there are no available seats - for example,
  due to the compositor not implementing a recent enough version of
  the `wl_seat` interface ([#779](https://codeberg.org/dnkl/foot/issues/779)).
* Boolean options in `foot.ini` are now limited to
  “yes|true|on|1|no|false|off|0”, Previously, anything that did not
  match “yes|true|on”, or a number greater than 0, was treated as
  “false”.
* `[scrollback].multiplier` is no longer applied when the alternate
  screen is in use ([#787](https://codeberg.org/dnkl/foot/issues/787)).


### Removed

* The bundled PKGBUILD.
* Deprecated `bell` option (replaced with `[bell]` section in 1.8.0).
* Deprecated `url-launch`, `jump-label-letters` and `osc8-underline`
  options (moved to a dedicated `[url]` section in 1.8.0)


### Fixed

* ‘Sticky’ modifiers in input handling; when determining modifier
  state, foot was looking at **depressed** modifiers, not
  **effective** modifiers, like it should.
* Fix crashes after enabling CSD at runtime when `csd.size` is 0.
* Convert `\r` to `\n` when reading clipboard data
  ([#752](https://codeberg.org/dnkl/foot/issues/752)).
* Clipboard occasionally ceasing to work, until window has been
  re-focused ([#753](https://codeberg.org/dnkl/foot/issues/753)).
* Don’t propagate window title updates to the Wayland compositor
  unless the new title is different from the old title.


### Contributors

* armin
* Craig Barnes
* Daniel Martí
* feeptr
* Mitja Horvat
* Ronan Pigott
* Stanislav Ochotnický


## 1.9.2

### Changed

* PGO helper scripts no longer set `LC_CTYPE=en_US.UTF-8`. But, note
  that “full” PGO builds still **require** a UTF-8 locale; you need
  to set one manually in your build script
  ([#728](https://codeberg.org/dnkl/foot/issues/728)).


## 1.9.1

### Added

* Warn when it appears the primary font is not monospaced. Can be
  disabled by setting `[tweak].font-monospace-warn=no`
  ([#704](https://codeberg.org/dnkl/foot/issues/704)).
* PGO build scripts, in the `pgo` directory. See INSTALL.md -
  _Performance optimized, PGO_, for details
  ([#701](https://codeberg.org/dnkl/foot/issues/701)).
* Braille characters (U+2800 - U+28FF) are now rendered by foot
  itself ([#702](https://codeberg.org/dnkl/foot/issues/702)).
* `-e` command-line option. This option is simply ignored, to appease
  program launchers that blindly pass `-e` to any terminal emulator
  ([#184](https://codeberg.org/dnkl/foot/issues/184)).


### Changed

* `-Ddefault-terminfo` is now also applied to the generated terminfo
  definitions when `-Dterminfo=enabled`.
* `-Dcustom-terminfo-install-location` no longer accepts `no` as a
  special value, to disable exporting `TERMINFO`. To achieve the same
  result, simply don’t set it at all. If it _is_ set, `TERMINFO` is
  still exported, like before.
* The default install location for the terminfo definitions have been
  changed back to `${datadir}/terminfo`.
* `dpi-aware=auto`: fonts are now scaled using the monitor’s DPI only
  when **all** monitors have a scaling factor of one
  ([#714](https://codeberg.org/dnkl/foot/issues/714)).
* fcft >= 3.0.0 in now required.


### Fixed

* Added workaround for GNOME bug where multiple button press events
  (for the same button) is sent to the CSDs without any release or
  leave events in between ([#709](https://codeberg.org/dnkl/foot/issues/709)).
* Line-wise selection not taking soft line-wrapping into account
  ([#726](https://codeberg.org/dnkl/foot/issues/726)).


### Contributors

* [craigbarnes](https://codeberg.org/craigbarnes)
* Arnavion


## 1.9.0

### Added

* Window title in the CSDs
  ([#638](https://codeberg.org/dnkl/foot/issues/638)).
* `-Ddocs=disabled|enabled|auto` meson command line option.
* Support for `~`-expansion in the `include` directive
  ([#659](https://codeberg.org/dnkl/foot/issues/659)).
* Unicode 13 characters U+1FB3C - U+1FB6F, U+1FB9A and U+1FB9B to list
  of box drawing characters rendered by foot itself (rather than using
  font glyphs) ([#474](https://codeberg.org/dnkl/foot/issues/474)).
* `XM`+`xm` to terminfo.
* Mouse buttons 6/7 (mouse wheel left/right).
* `url.uri-characters` option to `foot.ini`
  ([#654](https://codeberg.org/dnkl/foot/issues/654)).


### Changed

* Terminfo files can now co-exist with the foot terminfo files from
  ncurses. See `INSTALL.md` for more information
  ([#671](https://codeberg.org/dnkl/foot/issues/671)).
* `bold-text-in-bright=palette-based` now only brightens colors from palette
* Raised grace period between closing the PTY and sending `SIGKILL` (when
  terminating the client application) from 4 to 60 seconds.
* When terminating the client application, foot now sends `SIGTERM` immediately
  after closing the PTY, instead of waiting 2 seconds.
* Foot now sends `SIGTERM`/`SIGKILL` to the client application’s process group,
  instead of just to the client application’s process.
* `kmous` terminfo capability from `\E[M` to `\E[<`.
* pt-or-px values (`letter-spacing`, etc) and the line thickness
  (`tweak.box-drawing-base-thickness`) in box drawing characters are
  now translated to pixel values using the monitor’s scaling factor
  when `dpi-aware=no`, or `dpi-aware=auto` and the scaling factor is
  larger than 1 ([#680](https://codeberg.org/dnkl/foot/issues/680)).
* Spawning a new terminal with a working directory that does not exist
  is no longer a fatal error.


### Removed

* `km`/`smm`/`rmm` from terminfo; foot prefixes Alt-key combinations
  with `ESC`, and not by setting the 8:th “meta” bit, regardless of
  `smm`/`rmm`. While this _can_ be disabled by, resetting private mode
  1036, the terminfo should reflect the **default** behavior
  ([#670](https://codeberg.org/dnkl/foot/issues/670)).
* Keypad application mode keys from terminfo; enabling the keypad
  application mode is not enough to make foot emit these sequences -
  you also need to disable private mode 1035
  ([#670](https://codeberg.org/dnkl/foot/issues/670)).


### Fixed

* Rendering into the right margin area with `tweak.overflowing-glyphs`
  enabled.
* PGO builds with clang ([#642](https://codeberg.org/dnkl/foot/issues/642)).
* Crash in scrollback search mode when selection has been canceled due
  to terminal content updates
  ([#644](https://codeberg.org/dnkl/foot/issues/644)).
* Foot process not terminating when the Wayland connection is broken
  ([#651](https://codeberg.org/dnkl/foot/issues/651)).
* Output scale being zero on compositors that does not advertise a
  scaling factor.
* Slow-to-terminate client applications causing other footclient instances to
  freeze when closing a footclient window.
* Underlying cell content showing through in the left-most column of
  sixels.
* `cursor.blink` not working in GNOME
  ([#686](https://codeberg.org/dnkl/foot/issues/686)).
* Blinking cursor stops blinking, or becoming invisible, when
  switching focus from, and then back to a terminal window on GNOME
  ([#686](https://codeberg.org/dnkl/foot/issues/686)).


### Contributors

* Nihal Jere
* [nowrep](https://codeberg.org/nowrep)
* [clktmr](https://codeberg.org/clktmr)


## 1.8.2

### Added

* `locked-title=no|yes` to `foot.ini`
  ([#386](https://codeberg.org/dnkl/foot/issues/386)).
* `tweak.overflowing-glyphs` option, which can be enabled to fix rendering
  issues with glyphs of any width that appear cut-off
  ([#592](https://codeberg.org/dnkl/foot/issues/592)).


### Changed

* Non-empty lines are now considered to have a hard linebreak,
  _unless_ an actual word-wrap is inserted.
* Setting `DECSDM` now _disables_ sixel scrolling, while resetting it
  _enables_ scrolling ([#631](https://codeberg.org/dnkl/foot/issues/631)).


### Removed

* The `tweak.allow-overflowing-double-width-glyphs` and
  `tweak.pua-double-width` options (which have been superseded by
  `tweak.overflowing-glyphs`).


### Fixed

* FD exhaustion when repeatedly entering/exiting URL mode with many
  URLs.
* Double free of URL while removing duplicated and/or overlapping URLs
  in URL mode ([#627](https://codeberg.org/dnkl/foot/issues/627)).
* Crash when an unclosed OSC-8 URL ran into un-allocated scrollback
  rows.
* Some box-drawing characters were rendered incorrectly on big-endian
  architectures.
* Crash when resizing the window to the smallest possible size while
  scrollback search is active.
* Scrollback indicator being incorrectly rendered when window size is
  very small.
* Reduced memory usage in URL mode.
* Crash when the `E3` escape (`\E[3J`) was executed, and there was a
  selection, or sixel image, in the scrollback
  ([#633](https://codeberg.org/dnkl/foot/issues/633)).


### Contributors

* [clktmr](https://codeberg.org/clktmr)


## 1.8.1

### Added

* `--log-level=none` command-line option.
* `Tc`, `setrgbf` and `setrgbb` capabilities in `foot` and `foot-direct`
  terminfo entries. This should make 24-bit RGB colors work in tmux and
  neovim, without the need for config hacks or detection heuristics
  ([#615](https://codeberg.org/dnkl/foot/issues/615)).


### Changed

* Grapheme cluster width is now limited to two cells by default. This
  may cause cursor synchronization issues with many applications. You
  can set `[tweak].grapheme-width-method=wcswidth` to revert to the
  behavior in foot-1.8.0.


### Fixed

* Grapheme cluster state being reset between codepoints.
* Regression: custom URL key bindings not working
  ([#614](https://codeberg.org/dnkl/foot/issues/614)).


### Contributors

* [craigbarnes](https://codeberg.org/craigbarnes)


## 1.8.0

### Grapheme shaping

This release adds _experimental, opt-in_ support for grapheme cluster
segmentation and grapheme shaping.

(note: several of the examples below may not render correctly in your
browser, viewer or editor).

Grapheme cluster segmentation is the art of splitting up text into
grapheme clusters, where a cluster may consist of more than one
Unicode codepoint. For example, 🙂 is a single codepoint, while 👩🏽‍🚀
consists of 4 codepoints (_Woman_ + _Medium skin tone_ + _Zero width
joiner_ + _Rocket_). The goal is to _cluster_ codepoints belonging to
the same grapheme in the same cell in the terminal.

Previous versions of foot implemented a simple grapheme cluster
segmentation technique that **only** handled zero-width
codepoints. This allowed us to cluster combining characters, like q́
(_q_ + _COMBINING ACUTE ACCENT_).

Once we have a grapheme cluster, we need to _shape_ it.

Combining characters are simple: they are typically rendered as
multiple glyphs layered on top of each other. This is why previous
versions of foot got away with it without any actual text shaping
support.

Beyond that, support from the font library is needed. Foot now depends
on fcft-2.4, which added support for grapheme and text shaping. When
rendering a cell, we ask the font library: give us the glyph(s) for
this sequence of codepoints.

Fancy emoji sequences aside, using libutf8proc for grapheme cluster
segmentation means **improved correctness**.

For full support, the following is required:

* fcft compiled with HarfBuzz support
* foot compiled with libutf8proc support
* `tweak.grapheme-shaping=yes` in `foot.ini`

If `tweak.grapheme-shaping` has **not** been enabled, foot will
neither use libutf8proc to do grapheme cluster segmentation, nor will
it use fcft’s grapheme shaping capabilities to shape combining
characters.

This feature is _experimental_ mostly due to the “wcwidth” problem;
how many cells should foot allocate for a grapheme cluster? While the
answer may seem simple, the problem is that, whatever the answer is,
the client application **must** come up with the **same**
answer. Otherwise we get cursor synchronization issues.

In this release, foot simply adds together the `wcwidth()` of all
codepoints in the grapheme cluster. This is equivalent to running
`wcswidth()` on the entire cluster. **This is likely to change in the
future**.

Finally, note that grapheme shaping is not the same thing as text (or
text run) shaping. In this version, foot only shapes individual
graphemes, not entire text runs. That means e.g. ligatures are **not**
supported.


### Added

* Support for DECSET/DECRST 2026, as an alternative to the existing
  "synchronized updates" DCS sequences
  ([#459](https://codeberg.org/dnkl/foot/issues/459)).
* `cursor.beam-thickness` option to `foot.ini`
  ([#464](https://codeberg.org/dnkl/foot/issues/464)).
* `cursor.underline-thickness` option to `foot.ini`
  ([#524](https://codeberg.org/dnkl/foot/issues/524)).
* Unicode 13 characters U+1FB70 - U+1FB8B to list of box drawing
  characters rendered by foot itself (rather than using font glyphs)
  ([#471](https://codeberg.org/dnkl/foot/issues/471)).
* Dedicated `[bell]` section to config, supporting multiple actions
  and a new `command` action to run an arbitrary command.
  (https://codeberg.org/dnkl/foot/pulls/483)
* Dedicated `[url]` section to config.
* `[url].protocols` option to `foot.ini`
  ([#531](https://codeberg.org/dnkl/foot/issues/531)).
* Support for setting the full 256 color palette in foot.ini
  ([#489](https://codeberg.org/dnkl/foot/issues/489))
* XDG activation support, will be used by `[bell].urgent` when
  available (falling back to coloring the window margins red when
  unavailable) ([#487](https://codeberg.org/dnkl/foot/issues/487)).
* `ctrl`+`c` as a default key binding; to cancel search/url mode.
* `${window-title}` to `notify`.
* Support for including files in `foot.ini`
  ([#555](https://codeberg.org/dnkl/foot/issues/555)).
* `ENVIRONMENT` section in **foot**(1) and **footclient**(1) man pages
  ([#556](https://codeberg.org/dnkl/foot/issues/556)).
* `tweak.pua-double-width` option to `foot.ini`, letting you force
  _Private Usage Area_ codepoints to be treated as double-width
  characters.
* OSC 9 desktop notifications (iTerm2 compatible).
* Support for LS2 and LS3 (locking shift) escape sequences
  ([#581](https://codeberg.org/dnkl/foot/issues/581)).
* Support for overriding configuration options on the command line
  ([#554](https://codeberg.org/dnkl/foot/issues/554),
  [#600](https://codeberg.org/dnkl/foot/issues/600)).
* `underline-offset` option to `foot.ini`
  ([#490](https://codeberg.org/dnkl/foot/issues/490)).
* `csd.button-color` option to `foot.ini`.
* `-Dterminfo-install-location=disabled|<custom-path>` meson command
  line option ([#569](https://codeberg.org/dnkl/foot/issues/569)).


### Changed

* [fcft](https://codeberg.org/dnkl/fcft): required version bumped from
  2.3.x to 2.4.x.
* `generate-alt-random-writes.py --sixel`: width and height of emitted
  sixels has been adjusted.
* _Concealed_ text (`\E[8m`) is now revealed when highlighted.
* The background color of highlighted text is now adjusted, when the
  foreground and background colors are the same, making the
  highlighted text legible
  ([#455](https://codeberg.org/dnkl/foot/issues/455)).
* `cursor.style=bar` to `cursor.style=beam`. `bar` remains a
  recognized value, but will eventually be deprecated, and removed.
* Point values in `line-height`, `letter-spacing`,
  `horizontal-letter-offset` and `vertical-letter-offset` are now
  rounded, not truncated, when translated to pixel values.
* Foot’s exit code is now -26/230 when foot itself failed to launch
  (due to invalid command line options, client application/shell not
  found etc). Footclient’s exit code is -36/220 when it itself fails
  to launch (e.g. bad command line option) and -26/230 when the foot
  server failed to instantiate a new window
  ([#466](https://codeberg.org/dnkl/foot/issues/466)).
* Background alpha no longer applied to palette or RGB colors that
  matches the background color.
* Improved performance on compositors that does not release shm
  buffers immediately, e.g. KWin
  ([#478](https://codeberg.org/dnkl/foot/issues/478)).
* `ctrl + w` (_extend-to-word-boundary_) can now be used across lines
  ([#421](https://codeberg.org/dnkl/foot/issues/421)).
* Ignore auto-detected URLs that overlap with OSC-8 URLs.
* Default value for the `notify` option to use `-a ${app-id} -i
  ${app-id} ...` instead of `-a foot -i foot ...`.
* `scrollback-*`+`pipe-scrollback` key bindings are now passed through
  to the client application when the alt screen is active
  ([#573](https://codeberg.org/dnkl/foot/issues/573)).
* Reverse video (`\E[?5h`) now only swaps the default foreground and
  background colors. Cells with explicit foreground and/or background
  colors remain unchanged.
* Tabs (`\t`) are now preserved when the window is resized, and when
  copying text ([#508](https://codeberg.org/dnkl/foot/issues/508)).
* Writing a sixel on top of another sixel no longer erases the first
  sixel, but the two are instead blended
  ([#562](https://codeberg.org/dnkl/foot/issues/562)).
* Running foot without a configuration file is no longer an error; it
  has been demoted to a warning, and is no longer presented as a
  notification in the terminal window, but only logged on stderr.


### Deprecated

* `bell` option in `foot.ini`; set actions in the `[bell]` section
  instead.
* `url-launch` option in `foot.ini`; use `launch` in the `[url]`
  section instead.
* `jump-label-letters` option in `foot.ini`; use `label-letters` in
  the `[url]` section instead.
* `osc8-underline` option in `foot.ini`; use `osc8-underline` in the
  `[url]` section instead.


### Removed

* Buffer damage quirk for Plasma/KWin.


### Fixed

* `generate-alt-random-writes.py --sixel` sometimes crashing,
  resulting in PGO build failures.
* Wrong colors in the 256-color cube
  ([#479](https://codeberg.org/dnkl/foot/issues/479)).
* Memory leak triggered by “opening” an OSC-8 URI and then resetting
  the terminal without closing the URI
  ([#495](https://codeberg.org/dnkl/foot/issues/495)).
* Assertion when emitting a sixel occupying the entire scrollback
  history ([#494](https://codeberg.org/dnkl/foot/issues/494)).
* Font underlines being positioned below the cell (and thus being
  invisible) for certain combinations of fonts and font sizes
  ([#503](https://codeberg.org/dnkl/foot/issues/503)).
* Sixels with transparent bottom border being resized below the size
  specified in _”Set Raster Attributes”_.
* Fonts sometimes not being reloaded with the correct scaling factor
  when `dpi-aware=no`, or `dpi-aware=auto` with monitor(s) with a
  scaling factor > 1 ([#509](https://codeberg.org/dnkl/foot/issues/509)).
* Crash caused by certain CSI sequences with very large parameter
  values ([#522](https://codeberg.org/dnkl/foot/issues/522)).
* Rare occurrences where the window did not close when the shell
  exited. Only seen on FreeBSD
  ([#534](https://codeberg.org/dnkl/foot/issues/534))
* Foot process(es) sometimes remaining, using 100% CPU, when closing
  multiple foot windows at the same time
  ([#542](https://codeberg.org/dnkl/foot/issues/542)).
* Regression where `<mod>+shift+tab` always produced `\E[Z` instead of
  the correct `\E[27;<mod>;9~` sequence
  ([#547](https://codeberg.org/dnkl/foot/issues/547)).
* Crash when a line wrapping OSC-8 URI crossed the scrollback wrap
  around ([#552](https://codeberg.org/dnkl/foot/issues/552)).
* Selection incorrectly wrapping rows ending with an explicit newline
  ([#565](https://codeberg.org/dnkl/foot/issues/565)).
* Off-by-one error in markup of auto-detected URLs when the URL ends
  in the right-most column.
* Multi-column characters being cut in half when resizing the
  alternate screen.
* Restore `SIGHUP` in spawned processes.
* Text reflow performance ([#504](https://codeberg.org/dnkl/foot/issues/504)).
* IL+DL (`CSI Ps L` + `CSI Ps M`) now moves the cursor to column 0.
* SS2 and SS3 (single shift) escape sequences behaving like locking
  shifts ([#580](https://codeberg.org/dnkl/foot/issues/580)).
* `TEXT`+`STRING`+`UTF8_STRING` mime types not being recognized in
  clipboard offers ([#583](https://codeberg.org/dnkl/foot/issues/583)).
* Memory leak caused by custom box drawing glyphs not being completely
  freed when destroying a foot window instance
  ([#586](https://codeberg.org/dnkl/foot/issues/586)).
* Crash in scrollback search when current XKB layout is missing
  _compose_ definitions.
* Window title not being updated while window is hidden
  ([#591](https://codeberg.org/dnkl/foot/issues/591)).
* Crash on badly formatted URIs in e.g. OSC-8 URLs.
* Window being incorrectly resized on CSD/SSD run-time changes.


### Contributors
* [r\_c\_f](https://codeberg.org/r_c_f)
* [craigbarnes](https://codeberg.org/craigbarnes)


## 1.7.2

### Added

* URxvt OSC-11 extension to set background alpha
  ([#436](https://codeberg.org/dnkl/foot/issues/436)).
* OSC 17/117/19/119 - change/reset selection background/foreground
  color.
* `box-drawings-uses-font-glyphs=yes|no` option to `foot.ini`
  ([#430](https://codeberg.org/dnkl/foot/issues/430)).


### Changed

* Underline cursor is now rendered below text underline
  ([#415](https://codeberg.org/dnkl/foot/issues/415)).
* Foot now tries much harder to keep URL jump labels inside the window
  geometry ([#443](https://codeberg.org/dnkl/foot/issues/443)).
* `bold-text-in-bright` may now be set to `palette-based`, in which
  case it will use the corresponding bright palette color when the
  color to brighten matches one of the base 8 colors, instead of
  increasing the luminance
  ([#449](https://codeberg.org/dnkl/foot/issues/449)).


### Fixed

* Reverted _"Consumed modifiers are no longer sent to the client
  application"_ ([#425](https://codeberg.org/dnkl/foot/issues/425)).
* Crash caused by a double free originating in `XTSMGRAPHICS` - set
  number of color registers
  ([#427](https://codeberg.org/dnkl/foot/issues/427)).
* Wrong action referenced in error message for key binding collisions
  ([#432](https://codeberg.org/dnkl/foot/issues/432)).
* OSC 4/104 out-of-bounds accesses to the color table. This was the
  reason pywal turned foot windows transparent
  ([#434](https://codeberg.org/dnkl/foot/issues/434)).
* PTY not being drained when the client application terminates.
* `auto_left_margin` not being limited to `cub1`
  ([#441](https://codeberg.org/dnkl/foot/issues/441)).
* Crash in scrollback search mode when searching beyond the last output.


### Contributors

* [cglogic](https://codeberg.org/cglogic)


## 1.7.1

### Changed

* Update PGO build instructions in `INSTALL.md`
  ([#418](https://codeberg.org/dnkl/foot/issues/418)).
* In scrollback search mode, empty cells can now be matched by spaces.


### Fixed

* Logic that repairs invalid key bindings ended up breaking valid key
  bindings instead ([#407](https://codeberg.org/dnkl/foot/issues/407)).
* Custom `line-height` settings now scale when increasing or
  decreasing the font size at run-time.
* Newlines sometimes incorrectly inserted into copied text
  ([#410](https://codeberg.org/dnkl/foot/issues/410)).
* Crash when compositor send `text-input-v3::enter` events without
  first having sent a `keyboard::enter` event
  ([#411](https://codeberg.org/dnkl/foot/issues/411)).
* Deadlock when rendering sixel images.
* URL labels, scrollback search box or scrollback position indicator
  sometimes not showing up, caused by invalidly sized surface buffers
  when output scaling was enabled
  ([#409](https://codeberg.org/dnkl/foot/issues/409)).
* Empty sixels resulted in non-empty images.


## 1.7.0

### Added

* The `pad` option now accepts an optional third argument, `center`
  (e.g. `pad=5x5 center`), causing the grid to be centered in the
  window, with equal amount of padding of the left/right and
  top/bottom side ([#273](https://codeberg.org/dnkl/foot/issues/273)).
* `line-height`, `letter-spacing`, `horizontal-letter-offset` and
  `vertical-letter-offset` to `foot.ini`. These options let you tweak
  cell size and glyph positioning
  ([#244](https://codeberg.org/dnkl/foot/issues/244)).
* Key/mouse binding `select-extend-character-wise`, which forces the
  selection mode to 'character-wise' when extending a selection.
* `DECSET` `47`, `1047` and `1048`.
* URL detection and OSC-8 support. URLs are highlighted and activated
  using the keyboard (**no** mouse support). See **foot**(1)::URLs, or
  [README.md](README.md#urls) for details
  ([#14](https://codeberg.org/dnkl/foot/issues/14)).
* `-d,--log-level={info|warning|error}` to both `foot` and
  `footclient` ([#337](https://codeberg.org/dnkl/foot/issues/337)).
* `-D,--working-directory=DIR` to both `foot` and `footclient`
  ([#347](https://codeberg.org/dnkl/foot/issues/347))
* `DECSET 80` - sixel scrolling
  ([#361](https://codeberg.org/dnkl/foot/issues/361)).
* `DECSET 1070` - sixel private color palette
  ([#362](https://codeberg.org/dnkl/foot/issues/362)).
* `DECSET 8452` - position cursor to the right of sixels
  ([#363](https://codeberg.org/dnkl/foot/issues/363)).
* Man page **foot-ctlseqs**(7), documenting all supported escape
  sequences ([#235](https://codeberg.org/dnkl/foot/issues/235)).
* Support for transparent sixels (DCS parameter `P2=1`)
  ([#391](https://codeberg.org/dnkl/foot/issues/391)).
* `-N,--no-wait` to `footclient`
  ([#395](https://codeberg.org/dnkl/foot/issues/395)).
* Completions for Bash shell
  ([#10](https://codeberg.org/dnkl/foot/issues/10)).
* Implement `XTVERSION` (`CSI > 0q`). Foot will reply with
  `DCS>|foot(<major>.<minor>.<patch>)ST`
  ([#359](https://codeberg.org/dnkl/foot/issues/359)).


### Changed

* The fcft and tllist library subprojects are now handled via Meson
  [wrap files](https://mesonbuild.com/Wrap-dependency-system-manual.html)
  instead of needing to be manually cloned.
* Box drawing characters are now rendered by foot, instead of using
  font glyphs ([#198](https://codeberg.org/dnkl/foot/issues/198))
* Double- or triple clicking then dragging now extends the selection
  word- or line-wise ([#267](https://codeberg.org/dnkl/foot/issues/267)).
* The line thickness of box drawing characters now depend on the font
  size ([#281](https://codeberg.org/dnkl/foot/issues/281)).
* Extending a word/line-wise selection now uses the original selection
  mode instead of switching to character-wise.
* While doing an interactive resize of a foot window, foot now
  requires 100ms of idle time (where the window size does not change)
  before sending the new dimensions to the client application. The
  timing can be tweaked, or completely disabled, by setting
  `resize-delay-ms` ([#301](https://codeberg.org/dnkl/foot/issues/301)).
* `CSI 13 ; 2 t` now reports (0,0).
* Key binding matching logic; key combinations like `Control+Shift+C`
  **must** now be written as either `Control+C` or `Control+Shift+c`,
  the latter being the preferred
  variant. ([#376](https://codeberg.org/dnkl/foot/issues/376))
* Consumed modifiers are no longer sent to the client application
  ([#376](https://codeberg.org/dnkl/foot/issues/376)).
* The minimum version requirement for the libxkbcommon dependency is
  now 1.0.0.
* Empty pixel rows at the bottom of a sixel is now trimmed.
* Sixels with DCS parameter `P2=0|2` now use the _current_ ANSI
  background color for empty pixels instead of the default background
  color ([#391](https://codeberg.org/dnkl/foot/issues/391)).
* Sixel decoding optimized; up to 100% faster in some cases.
* Reported sixel “max geometry” from current window size, to the
  configured maximum size (defaulting to 10000x10000).


### Removed

* The `-g,--geometry` command-line option (which had been deprecated
  and superseded by `-w,--window-size-pixels` since 1.5.0).


### Fixed

* Some mouse bindings (_primary paste_, for example) did not require
  `shift` to be pressed while used in a mouse grabbing
  application. This meant the mouse event was never seen by the
  application.
* Terminals spawned with `ctrl`+`shift`+`n` not terminating when
  exiting shell ([#366](https://codeberg.org/dnkl/foot/issues/366)).
* Default value of `-t,--term` in `--help` output when foot was built
  without terminfo support.
* Drain PTY when the client application terminates.


### Contributors

* [craigbarnes](https://codeberg.org/craigbarnes)
* toast
* [l3mon4d3](https://codeberg.org/l3mon4d3)
* [Simon Schricker](mailto:s.schricker@sillage.at)


## 1.6.4

### Added

* `selection-target=none|primary|clipboard|both` to `foot.ini`. It can
  be used to configure which clipboard(s) selected text should be
  copied to. The default is `primary`, which corresponds to the
  behavior in older foot releases
  ([#288](https://codeberg.org/dnkl/foot/issues/288)).


### Changed

* The IME state no longer stays stuck in the terminal if the IME goes
  away during preedit.
* `-Dterminfo` changed from a `boolean` to a `feature` option.
* Use standard signals instead of a signalfd to handle
  `SIGCHLD`. Fixes an issue on FreeBSD where foot did not detect when
  the client application had terminated.


### Fixed

* `BS`, `HT` and `DEL` from being stripped in bracketed paste mode.


### Contributors

* [tdeo](https://codeberg.org/tdeo)
* jbeich


## 1.6.3

### Added

* Completions for fish shell
  ([#11](https://codeberg.org/dnkl/foot/issues/11))
* FreeBSD support ([#238](https://codeberg.org/dnkl/foot/issues/238)).
* IME popup location support: foot now sends the location of the cursor
  so any popup can be displayed near the text that is being typed.


### Changed

* Trailing comments in `foot.ini` must now be preceded by a space or tab
  ([#270](https://codeberg.org/dnkl/foot/issues/270))
* The scrollback search box no longer accepts non-printable characters.
* Non-formatting C0 control characters, `BS`, `HT` and `DEL` are now
  stripped from pasted text.


### Fixed

* Exit when the client application terminates, not when the TTY file
  descriptor is closed.
* Crash on compositors not implementing the _text input_ interface
  ([#259](https://codeberg.org/dnkl/foot/issues/259)).
* Erased, overflowing glyphs (when
  `tweak.allow-overflowing-double-width-glyphs=yes` - the default) not
  properly erasing the cell overflowed **into**.
* `word-delimiters` option ignores `#` and subsequent characters
  ([#270](https://codeberg.org/dnkl/foot/issues/270))
* Combining characters not being rendered when composed with colored
  bitmap glyphs (i.e. colored emojis).
* Pasting URIs from the clipboard when the source has not
  newline-terminated the last URI
  ([#291](https://codeberg.org/dnkl/foot/issues/291)).
* Sixel “current geometry” query response not being bounded by the
  current window dimensions (fixes `lsix` output)
* Crash on keyboard input when repeat rate was zero (i.e. no repeat).
* Wrong button encoding of mouse buttons 6 and 7 in mouse events.
* Scrollback search not matching composed characters.
* High CPU usage when holding down e.g. arrow keys while in scrollback
  search mode.
* Rendering of composed characters in the scrollback search box.
* IME pre-edit cursor when positioned at the end of the pre-edit
  string.
* Scrollback search not matching multi-column characters.


### Contributors

* [pc](https://codeberg.org/pc)
* [FollieHiyuki](https://codeberg.org/FollieHiyuki)
* jbeich
* [tdeo](https://codeberg.org/tdeo)


## 1.6.2

### Fixed

* Version number in `meson.build`.


## 1.6.1
### Added

* `--seed` to `generate-alt-random.py`, enabling deterministic PGO
  builds.


### Changed


* Use `-std=c11` instead of `-std=c18`.
* Added `-Wno-profile-instr-unprofiled` to Clang cflags in PGO builds
  ([INSTALL.md](https://codeberg.org/dnkl/foot/src/branch/releases/1.6/INSTALL.md#user-content-performance-optimized-pgo))


### Fixed

* Missing dependencies in meson, causing heavily parallelized builds
  to fail.
* Background color when alpha < 1.0 being wrong
  ([#249](https://codeberg.org/dnkl/foot/issues/249)).
* `generate-alt-random.py` failing in containers.


### Contributors

* [craigbarnes](https://codeberg.org/craigbarnes)
* [sterni](https://codeberg.org/sterni)


## 1.6.0

### For packagers

Starting with this release, foot can be PGO:d (compiled using profile
guided optimizations) **without** a running Wayland session. This
means foot can be PGO:d in e.g. sandboxed build scripts. See
[INSTALL.md](INSTALL.md#user-content-performance-optimized-pgo).


### Added

* IME support. This is compile-time optional, see
  [INSTALL.md](INSTALL.md#user-content-options)
  ([#134](https://codeberg.org/dnkl/foot/issues/134)).
* `DECSET` escape to enable/disable IME: `CSI ? 737769 h` enables IME
  and `CSI ? 737769 l` disables it. This can be used to
  e.g. enable/disable IME when entering/leaving insert mode in vim.
* `dpi-aware` option to `foot.ini`. The default, `auto`, sizes fonts
  using the monitor’s DPI when output scaling has been
  **disabled**. If output scaling has been **enabled**, fonts are
  sized using the scaling factor. DPI-only font sizing can be forced
  by setting `dpi-aware=yes`. Setting `dpi-aware=no` forces font
  sizing to be based on the scaling factor.
  ([#206](https://codeberg.org/dnkl/foot/issues/206)).
* Implement reverse auto-wrap (_auto\_left\_margin_, _bw_, in
  terminfo). This mode can be enabled/disabled with `CSI ? 45 h` and
  `CSI ? 45 l`. It is **enabled** by default
  ([#150](https://codeberg.org/dnkl/foot/issues/150)).
* `bell` option to `foot.ini`. Can be set to `set-urgency` to make
  foot render the margins in red when receiving `BEL` while **not**
  having keyboard focus. Applications can dynamically enable/disable
  this with the `CSI ? 1042 h` and `CSI ? 1042 l` escape
  sequences. Note that Wayland does **not** implement an _urgency_
  hint like X11, but that there is a
  [proposal](https://gitlab.freedesktop.org/wayland/wayland-protocols/-/merge_requests/9)
  to add support for this. The value `set-urgency` was chosen for
  forward-compatibility, in the hopes that this proposal eventualizes
  ([#157](https://codeberg.org/dnkl/foot/issues/157)).
* `bell` option can also be set to `notify`, in which case a desktop
  notification is emitted when foot receives `BEL` in an unfocused
  window.
* `word-delimiters` option to `foot.ini`
  ([#156](https://codeberg.org/dnkl/foot/issues/156)).
* `csd.preferred` can now be set to `none` to disable window
  decorations. Note that some compositors will render SSDs despite
  this option being used ([#163](https://codeberg.org/dnkl/foot/issues/163)).
* Terminal content is now auto-scrolled when moving the mouse above or
  below the window while selecting
  ([#149](https://codeberg.org/dnkl/foot/issues/149)).
* `font-bold`, `font-italic` `font-bold-italic` options to
  `foot.ini`. These options allow custom bold/italic fonts. They are
  unset by default, meaning the bold/italic version of the regular
  font is used ([#169](https://codeberg.org/dnkl/foot/issues/169)).
* Drag & drop support; text, files and URLs can now be dropped in a
  foot terminal window ([#175](https://codeberg.org/dnkl/foot/issues/175)).
* `clipboard-paste` and `primary-paste` scrollback search bindings. By
  default, they are bound to `ctrl+v ctrl+y` and `shift+insert`
  respectively, and lets you paste from the clipboard or primary
  selection into the search buffer.
* Support for `pipe-*` actions in mouse bindings. It was previously
  not possible to add a command to these actions when used in mouse
  bindings, making them useless
  ([#183](https://codeberg.org/dnkl/foot/issues/183)).
* `bold-text-in-bright` option to `foot.ini`. When enabled, bold text
  is rendered in a brighter color
  ([#199](https://codeberg.org/dnkl/foot/issues/199)).
* `-w,--window-size-pixels` and `-W,--window-size-chars` command line
  options to `footclient` ([#189](https://codeberg.org/dnkl/foot/issues/189)).
* Short command line options for `--title`, `--maximized`,
  `--fullscreen`, `--login-shell`, `--hold` and `--check-config`.
* `DECSET` escape to modify the `escape` key to send `\E[27;1;27~`
  instead of `\E`: `CSI ? 27127 h` enables the new behavior, `CSI ?
  27127 l` disables it (the default).
* OSC 777;notify: desktop notifications. Use in combination with the
  new `notify` option in `foot.ini`
  ([#224](https://codeberg.org/dnkl/foot/issues/224)).
* Status line terminfo capabilities `hs`, `tsl`, `fsl` and `dsl`. This
  enables e.g. vim to set the window title
  ([#242](https://codeberg.org/dnkl/foot/issues/242)).


### Changed

* Blinking text now uses the foreground color, but dimmed down in its
  off state, instead of the background color.
* Sixel default maximum size is now 10000x10000 instead of the current
  window size.
* Graphical glitches/flashes when resizing the window while running a
  fullscreen application, i.e. the 'alt' screen
  ([#221](https://codeberg.org/dnkl/foot/issues/221)).
* Cursor will now blink if **either** `CSI ? 12 h` or `CSI Ps SP q`
  has been used to enable blinking. **cursor.blink** in `foot.ini`
  controls the default state of `CSI Ps SP q`
  ([#218](https://codeberg.org/dnkl/foot/issues/218)).
* The sub-parameter versions of the SGR RGB color escapes (e.g
  `\E[38:2...m`) can now be used _without_ the color space ID
  parameter.
* SGR 21 no longer disables **bold**. According to ECMA-48, SGR 21 is
  _”double underline_”. Foot does not (yet) implement that, but that’s
  no reason to implement a non-standard behavior.
* `DECRQM` now returns actual state of the requested mode, instead of
  always returning `2`.


### Removed

* Support for loading configuration from `$XDG_CONFIG_HOME/footrc`.
* `scrollback` option from `foot.ini`.
* `geometry` from `foot.ini`.
* Key binding action `scrollback-up` and `scrollback-down`.


### Fixed

* Error when re-assigning a default key binding
  ([#233](https://codeberg.org/dnkl/foot/issues/233)).
* `\E[s`+`\E[u` (save/restore cursor) now saves and restores
  attributes and charset configuration, just like `\E7`+`\E8`.
* Report mouse motion events to the client application also while
  dragging the cursor outside the grid.
* Parsing of the sub-parameter versions of indexed SGR color escapes
  (e.g. `\E[38:5...m`)
* Frames occasionally being rendered while application synchronized
  updates is in effect.
* Handling of failures to parse the font specification string.
* Extra private/intermediate characters in escape sequences not being
  ignored.


### Contributors

* [kennylevinsen](https://codeberg.org/kennylevinsen)
* [craigbarnes](https://codeberg.org/craigbarnes)


## 1.5.4

### Changed


* Num Lock by default overrides the keypad mode. See
  **foot.ini**(5)::KEYPAD, or
  [README.md](README.md#user-content-keypad) for details
  ([#194](https://codeberg.org/dnkl/foot/issues/194)).
* Single-width characters with double-width glyphs are now allowed to
  overflow into neighboring cells by default. Set
  **tweak.allow-overflowing-double-width-glyphs** to ‘no’ to disable
  this.

### Fixed

* Resize very slow when window is hidden
  ([#190](https://codeberg.org/dnkl/foot/issues/190)).
* Key mappings for key combinations with `shift`+`tab`
  ([#210](https://codeberg.org/dnkl/foot/issues/210)).
* Key mappings for key combinations with `alt`+`return`.
* `footclient` `-m` (`--maximized`) flag being ignored.
* Crash with explicitly sized sixels with a height less than 6 pixels.
* Key mappings for `esc` with modifiers.


### Contributors

* [craigbarnes](https://codeberg.org/craigbarnes)


## 1.5.3

### Fixed

* Crash when libxkbcommon cannot find a suitable libX11 _compose_
  file. Note that foot will run, but without support for dead keys.
  ([#170](https://codeberg.org/dnkl/foot/issues/170)).
* Restored window size when window is un-tiled.
* XCursor shape in CSD corners when window is tiled.
* Error handling when processing keyboard input (maybe
  [#171](https://codeberg.org/dnkl/foot/issues/171)).
* Compilation error _"overflow in conversion from long 'unsigned int'
  to 'int' changes value... "_ seen on platforms where the `request`
  argument in `ioctl(3)` is an `int` (for example: linux/ppc64).
* Crash when using the mouse in alternate scroll mode in an unfocused
  window ([#179](https://codeberg.org/dnkl/foot/issues/179)).
* Character dropped from selection when "right-click-hold"-extending a
  selection ([#180](https://codeberg.org/dnkl/foot/issues/180)).


## 1.5.2

### Fixed

* Regression: middle clicking double pastes in e.g. vim
  ([#168](https://codeberg.org/dnkl/foot/issues/168))


## 1.5.1

### Changed

* Default value of the **scrollback.multiplier** option in `foot.ini`
  from `1.0` to `3.0`.
* `shift`+`insert` now pastes from the primary selection by
  default. This is in addition to middle-clicking with the mouse.


### Fixed

* Mouse bindings now match even if the actual click count is larger
  than specified in the binding. This allows you to, for example,
  quickly press the middle-button to paste multiple times
  ([#146](https://codeberg.org/dnkl/foot/issues/146)).
* Color flashes when changing the color palette with OSC 4,10,11
  ([#141](https://codeberg.org/dnkl/foot/issues/141)).
* Scrollback position is now retained when resizing the window
  ([#142](https://codeberg.org/dnkl/foot/issues/142)).
* Trackpad scrolling speed to better match the mouse scrolling speed,
  and to be consistent with other (Wayland) terminal emulators. Note
  that it is (much) slower compared to previous foot versions. Use the
  **scrollback.multiplier** option in `foot.ini` if you find the new
  speed too slow ([#144](https://codeberg.org/dnkl/foot/issues/144)).
* Crash when `foot.ini` contains an invalid section name
  ([#159](https://codeberg.org/dnkl/foot/issues/159)).
* Background opacity when in _reverse video_ mode.
* Crash when writing a sixel image that extends outside the terminal's
  right margin ([#151](https://codeberg.org/dnkl/foot/issues/151)).
* Sixel image at non-zero column positions getting sheared at
  seemingly random occasions
  ([#151](https://codeberg.org/dnkl/foot/issues/151)).
* Crash after either resizing a window or changing the font size if
  there were sixels present in the scrollback while doing so.
* _Send Device Attributes_ to only send a response if `Ps == 0`.
* Paste from primary when clipboard is empty.


### Contributors

* [craigbarnes](https://codeberg.org/craigbarnes)
* [zar](https://codeberg.org/zar)


## 1.5.0

### Deprecated

* `$XDG_CONFIG_HOME/footrc`/`~/.config/footrc`. Use
  `$XDG_CONFIG_HOME/foot/foot.ini`/`~/.config/foot/foot.ini` instead.
* **scrollback** option in `foot.ini`. Use **scrollback.lines**
  instead.
* **scrollback-up** key binding. Use **scrollback-up-page** instead.
* **scrollback-down** key binding. Use **scrollback-down-page**
  instead.


### Added

* Scrollback position indicator. This feature is optional and
  controlled by the **scrollback.indicator-position** and
  **scrollback.indicator-format** options in `foot.ini`
  ([#42](https://codeberg.org/dnkl/foot/issues/42)).
* Key bindings in _scrollback search_ mode are now configurable.
* `--check-config` command line option.
* **pipe-selected** key binding. Works like **pipe-visible** and
  **pipe-scrollback**, but only pipes the currently selected text, if
  any ([#51](https://codeberg.org/dnkl/foot/issues/51)).
* **mouse.hide-when-typing** option to `foot.ini`.
* **scrollback.multiplier** option to `foot.ini`
  ([#54](https://codeberg.org/dnkl/foot/issues/54)).
* **colors.selection-foreground** and **colors.selection-background**
  options to `foot.ini`.
* **tweak.render-timer** option to `foot.ini`.
* Modifier support in mouse bindings
  ([#77](https://codeberg.org/dnkl/foot/issues/77)).
* Click count support in mouse bindings, i.e double- and triple-click
  ([#78](https://codeberg.org/dnkl/foot/issues/78)).
* All mouse actions (begin selection, select word, select row etc) are
  now configurable, via the new **select-begin**,
  **select-begin-block**, **select-extend**, **select-word**,
  **select-word-whitespace** and **select-row** options in the
  **mouse-bindings** section in `foot.ini`
  ([#79](https://codeberg.org/dnkl/foot/issues/79)).
* Implement XTSAVE/XTRESTORE escape sequences, `CSI ? Ps s` and `CSI ?
  Ps r` ([#91](https://codeberg.org/dnkl/foot/issues/91)).
* `$COLORTERM` is now set to `truecolor` at startup, to indicate
  support for 24-bit RGB colors.
* Experimental support for rendering double-width glyphs with a
  character width of 1. Must be explicitly enabled with
  `tweak.allow-overflowing-double-width-glyphs`
  ([#116](https://codeberg.org/dnkl/foot/issues/116)).
* **initial-window-size-pixels** options to `foot.ini` and
  `-w,--window-size-pixels` command line option to `foot`. This option
  replaces the now deprecated **geometry** and `-g,--geometry`
  options.
* **initial-window-size-chars** option to `foot.ini` and
  `-W,--window-size-chars` command line option to `foot`. This option
  configures the initial window size in **characters**, and is an
  alternative to **initial-window-size-pixels**.
* **scrollback-up-half-page** and **scrollback-down-half-page** key
  bindings. They scroll up/down half of a page in the scrollback
  ([#128](https://codeberg.org/dnkl/foot/issues/128)).
* **scrollback-up-line** and **scrollback-down-line** key
  bindings. They scroll up/down a single line in the scrollback.
* **mouse.alternate-scroll-mode** option to `foot.ini`. This option
  controls the initial state of the _Alternate Scroll Mode_, and
  defaults to `yes`. When enabled, mouse scroll events are translated
  to up/down key events in the alternate screen, letting you scroll in
  e.g. `less` and other applications without enabling native mouse
  support in them ([#135](https://codeberg.org/dnkl/foot/issues/135)).


### Changed

* Renamed man page for `foot.ini` from **foot**(5) to **foot.ini**(5).
* Configuration errors are no longer fatal; foot will start and print
  an error inside the terminal (and of course still log errors on
  stderr).
* Default `--server` socket path to use `$WAYLAND_DISPLAY` instead of
  `$XDG_SESSION_ID` ([#55](https://codeberg.org/dnkl/foot/issues/55)).
* Trailing empty cells are no longer highlighted in mouse selections.
* Foot now searches for its configuration in
  `$XDG_DATA_DIRS/foot/foot.ini`, if no configuration is found in
  `$XDG_CONFIG_HOME/foot/foot.ini` or in `$XDG_CONFIG_HOME/footrc`.
* Minimum window size changed from four rows and 20 columns, to 1 row
  and 2 columns.
* **scrollback-up/down** renamed to **scrollback-up/down-page**.
* fcft >= 2.3.0 is now required.


### Fixed

* Command lines for **pipe-visible** and **pipe-scrollback** are now
  tokenized (i.e. syntax checked) when the configuration is loaded,
  instead of every time the key binding is executed.
* Incorrect multi-column character spacer insertion when reflowing
  text.
* Compilation errors in 32-bit builds.
* Mouse cursor style in top and left margins.
* Selection is now **updated** when the cursor moves outside the grid
  ([#70](https://codeberg.org/dnkl/foot/issues/70)).
* Viewport sometimes not moving when doing a scrollback search.
* Crash when canceling a scrollback search and the window had been
  resized while searching.
* Selection start point not moving when the selection changes
  direction.
* OSC 10/11/104/110/111 (modify colors) did not update existing screen
  content ([#94](https://codeberg.org/dnkl/foot/issues/94)).
* Extra newlines when copying empty cells
  ([#97](https://codeberg.org/dnkl/foot/issues/97)).
* Mouse events from being sent to client application when a mouse
  binding has consumed it.
* Input events from getting mixed with paste data
  ([#101](https://codeberg.org/dnkl/foot/issues/101)).
* Missing DPI values for “some” monitors on Gnome
  ([#118](https://codeberg.org/dnkl/foot/issues/118)).
* Handling of multi-column composed characters while reflowing.
* Escape sequences sent for key combinations with `Return`, that did
  **not** include `Alt`.
* Clipboard (or primary selection) is now cleared when receiving an
  OSC-52 command with an invalid base64 encoded payload.
* Cursor position being set outside the grid when reflowing text.
* CSD buttons to be hidden when window size becomes so small that they
  no longer fit.


### Contributors

* [craigbarnes](https://codeberg.org/craigbarnes)
* [birger](https://codeberg.org/birger)
* [Ordoviz](https://codeberg.org/Ordoviz)
* [cherti](https://codeberg.org/cherti)


## 1.4.4
### Changed

* Mouse cursor is now always a `left_ptr` when inside the margins, to
  indicate it is not possible to start a selection.


### Fixed

* Crash when starting a selection inside the margins.
* Improved font size consistency across multiple monitors with
  different DPI ([#47](https://codeberg.org/dnkl/foot/issues/47)).
* Handle trailing comments in `footrc`


## 1.4.3
### Added

* Section to [README.md](README.md) describing how to programmatically
  identify foot.
* [LICENSE](LICENSE), [README.md](README.md) and
  [CHANGELOG.md](CHANGELOG.md) are now installed to
  `${datadir}/doc/foot`.
* Support for escaping quotes in **pipe-visible** and
  **pipe-scrollback** commands.


### Changed

* Primary DA to no longer indicate support for _Selective Erase_,
  _Technical Characters_ and _Terminal State Interrogation_.
* Secondary DA to report foot as a VT220 instead of a VT420.
* Secondary DA to report foot's version number in parameter 2, the
  _Firmware Version_. The string is made up of foot's major, minor and
  patch version numbers, always using two digits for each version
  number and without any other separating characters. Thus, _1.4.2_
  would be reported as `010402` (i.e. the full response would be
  `\E[>1;010402;0c`).
* Scrollback search to only move the viewport if the match lies
  outside it.
* Scrollback search to focus match, that requires a viewport change,
  roughly in the center of the screen.
* Extending a selection with the right mouse button now works while
  dragging the mouse.


### Fixed

* Crash in scrollback search.
* Crash when a **pipe-visible** or **pipe-scrollback** command
  contained an unclosed quote
  ([#49](https://codeberg.org/dnkl/foot/issues/49)).


### Contributors

* [birger](https://codeberg.org/birger)
* [cherti](https://codeberg.org/cherti)


## 1.4.2

### Changed

* Maximum window title length from 100 to 2048.


### Fixed

* Crash when overwriting a sixel and the row being overwritten did not
  cover an entire cell.
* Assertion failure in debug builds when overwriting a sixel image.


## 1.4.1

### Fixed

* Compilation errors in release builds with some combinations of
  compilers and compiler flags.


## 1.4.0

### Added

* `Sync` to terminfo. This is a tmux extension that indicates
  _"Synchronized Updates"_ are supported.
* `--hold` command line option to `footclient`.
* Key mapping for `KP_Decimal`.
* Terminfo entries for keypad keys: `ka1`, `ka2`, `ka3`, `kb1`, `kb3`,
  `kc1`, `kc2`, `kc3`, `kp5`, `kpADD`, `kpCMA`, `kpDIV`, `kpDOT`,
  `kpMUL`, `kpSUB` and `kpZRO`.
* **blink** option to `footrc`; a boolean that lets you control
    whether the cursor should blink or not by default. Note that
    applications can override this.
* Multi-seat support
* Implemented `C0::FF` (form feed)
* **pipe-visible** and **pipe-scrollback** key bindings. These let you
  pipe either the currently visible text, or the entire scrollback to
  external tools ([#29](https://codeberg.org/dnkl/foot/issues/29)). Example:
  `pipe-visible=[sh -c "xurls | bemenu | xargs -r firefox] Control+Print`


### Changed

* Background transparency to only be used with the default background
  color.
* Copy-to-clipboard/primary-selection to insert a line break if either
  the last cell on the previous line or the first cell on the next
  line is empty.
* Number of lines to scroll is now always clamped to the number of
  lines in the scrolling region..
* New terminal windows spawned with `ctrl`+`shift`+`n` are no longer
  double forked.
* Unicode combining character overflow errors are only logged when
  debug logging has been enabled.
* OSC 4 (_Set Color_) now updates already rendered cells, excluding
  scrollback.
* Mouse cursor from `hand2` to `left_ptr` when client is capturing the
  mouse.
* Sixel images are now removed when the font size is **decreased**.
* `DECSCUSR` (_Set Cursor Style_, `CSI Ps SP q`) now uses `Ps=0`
  instead of `Ps=2` to reset the style to the user configured default
  style. `Ps=2` now always configures a _Steady Block_ cursor.
* `Se` terminfo capability from `\E[2 q` to `\E[ q`.
* Hollow cursor to be drawn when window has lost _keyboard_ focus
  rather than _visual_ focus.


### Fixed

* Do not stop an ongoing selection when `shift` is released. When the
  client application is capturing the mouse, one must hold down
  `shift` to start a selection. This selection is now finalized only
  when the mouse button is released - not as soon as `shift` is
  released.
* Selected cells did not appear selected if programmatically modified.
* Rare crash when scrolling and the new viewport ended up **exactly**
  on the wrap around.
* Selection handling when viewport wrapped around.
* Restore signal mask in the client process.
* Set `IUTF8`.
* Selection of double-width characters. It is no longer possible to
  select half of a double-width character.
* Draw hollow block cursor on top of character.
* Set an initial `TIOCSWINSZ`. This ensures clients never read a
  `0x0` terminal size ([#20](https://codeberg.org/dnkl/foot/issues/20)).
* Glyphs overflowing into surrounding cells
  ([#21](https://codeberg.org/dnkl/foot/issues/21)).
* Crash when last rendered cursor cell had scrolled off screen and
  `\E[J3` was executed.
* Assert (debug builds) when an `\e]4` OSC escape was not followed by
  a `;`.
* Window title always being set to "foot" on reset.
* Terminfo entry `kb2` (center keypad key); it is now set to `\EOu`
  (which is what foot emits) instead of the incorrect value `\EOE`.
* Palette re-use in sixel images. Previously, the palette was reset
  after each image.
* Do not auto-resize a sixel image for which the client has specified
  a size. This fixes an issue where an image would incorrectly
  overflow into the cell row beneath.
* Text printed, or other sixel images drawn, on top of a sixel image
  no longer erases the entire image, only the part(s) covered by the
  new text or image.
* Sixel images being erased when printing text next to them.
* Sixel handling when resizing window.
* Sixel handling when scrollback wraps around.
* Foot now issues much fewer `wl_surface_damage_buffer()` calls
  ([#35](https://codeberg.org/dnkl/foot/issues/35)).
* `C0::VT` to be processed as `C0::LF`. Previously, `C0::VT` would
  only move the cursor down, but never scroll.
* `C0::HT` (_Horizontal Tab_, or `\t`) no longer clears `LCF` (_Last
  Column Flag_).
* `C0::LF` now always clears `LCF`. Previously, it only cleared it
  when the cursor was **not** at the bottom of the scrolling region.
* `IND` and `RI` now clears `LCF`.
* `DECAWM` now clears `LCF`.
* A multi-column character that does not fit on the current line is
  now printed on the next line, instead of only printing half the
  character.
* Font size can no longer be reduced to negative values
  ([#38](https://codeberg.org/dnkl/foot/issues/38)).


## 1.3.0

### Added

* User configurable key- and mouse bindings. See `man 5 foot` and the
  example `footrc` ([#1](https://codeberg.org/dnkl/foot/issues/1))
* **initial-window-mode** option to `footrc`, that lets you control
  the initial mode for each newly spawned window: _windowed_,
  _maximized_ or _fullscreen_.
* **app-id** option to `footrc` and `--app-id` command line option,
  that sets the _app-id_ property on the Wayland window.
* **title** option to `footrc` and `--title` command line option, that
  sets the initial window title.
* Right mouse button extends the current selection.
* `CSI Ps ; Ps ; Ps t` escape sequences for the following parameters:
  `11t`, `13t`, `13;2t`, `14t`, `14;2t`, `15t`, `19t`.
* Unicode combining characters.


### Changed

* Spaces no longer removed from zsh font name completions.
* Default key binding for _spawn-terminal_ to ctrl+shift+n.
* Renderer is now much faster with interactive scrolling
  ([#4](https://codeberg.org/dnkl/foot/issues/4))
* memfd sealing failures are no longer fatal errors.
* Selection to no longer be cleared on resize.
* The current monitor's subpixel order (RGB/BGR/V-RGB/V-BGR) is
  preferred over FontConfig's `rgba` property. Only if the monitor's
  subpixel order is `unknown` is FontConfig's `rgba` property used. If
  the subpixel order is `none`, then grayscale antialiasing is
  used. The subpixel order is ignored if antialiasing has been
  disabled.
* The four primary font variants (normal, bold, italic, bold italic)
  are now loaded in parallel. This speeds up both the initial startup
  time, as well as DPI changes.
* Command line parsing no longer tries to parse arguments following
  the command-to-execute. This means one can now write `foot sh -c
  true` instead of `foot -- sh -c true`.


### Removed

* Keyboard/pointer handler workarounds for Sway 1.2.


### Fixed

* Sixel images moved or deleted on window resize.
* Cursor sometimes incorrectly restored on exit from alternate screen.
* 'Underline' cursor being invisible on underlined text.
* Restored cursor position in 'normal' screen when window was resized
  while in 'alt' screen.
* Hostname in OSC 7 URI not being validated.
* OSC 4 with multiple `c;spec` pairs.
* Alt+Return to emit "ESC \r".
* Trackpad sloooow scrolling to eventually scroll a line.
* Memory leak in terminal reset.
* Translation of cursor coordinates on resize
* Scaling color specifiers in OSC sequences.
* `OSC 12 ?` to return the cursor color, not the cursor's text color.
* `OSC 12;#000000` to configure the cursor to use inverted
  foreground/background colors.
* Call `ioctl(TIOCSCTTY)` on the pts fd in the slave process.


## 1.2.3

### Fixed
* Forgot to version bump 1.2.2


## 1.2.2

### Changed

* Changed icon name in `foot.desktop` and `foot-server.desktop` from
  _terminal_ to _utilities-terminal_.
* `XDG_SESSION_ID` is now included in the server/daemon default socket
  path.


### Fixed

* Window size doubling when moving window between outputs with
  different scaling factors ([#3](https://codeberg.org/dnkl/foot/issues/3)).
* Font being too small on monitors with fractional scaling
  ([#5](https://codeberg.org/dnkl/foot/issues/5)).


## 1.2.1

### Fixed

* Building AUR package


## 1.2.0

### Added

* Run-time text resize using ctrl-+, ctrl+- and ctrl+0
* Font size adjusts dynamically to outputs' DPI
* Reflow text when resizing window
* **pad** option to `footrc`
* **login-shell** option to `footrc` and `--login-shell` command line
  option
* Client side decorations (CSDs). This finally makes foot usable on
  GNOME.
* Sixel graphics support
* OSC 12 and 112 escape sequences (set/reset text cursor color)
* REP CSI escape sequence
* `oc` to terminfo
* foot-server.desktop file
* Window and cell size reporting escape sequences
* `--hold` command line option
* `--print-pid=FILE|FD` command line option


### Changed

* Subpixel antialiasing is only enabled when background is opaque
* Meta/alt ESC prefix can now be disabled with `\E[?1036l`. In this
  mode, the 8:th bit is set and the result is UTF-8 encoded. This can
  also be disabled with `\E[1024l` (in which case the Alt key is
  effectively being ignored).
* terminfo now uses ST instead of BEL as OSC terminator
* Logging to print to stderr, not stdout
* Backspace now emits DEL (^?), and ctrl+backspace emits BS (^H)


### Removed

* '28' from DA response<|MERGE_RESOLUTION|>--- conflicted
+++ resolved
@@ -1,10 +1,7 @@
 # Changelog
 
-<<<<<<< HEAD
 * [Unreleased](#unreleased)
-=======
 * [1.15.3](#1-15-3)
->>>>>>> f3146999
 * [1.15.2](#1-15-2)
 * [1.15.1](#1-15-1)
 * [1.15.0](#1-15-0)
@@ -49,7 +46,6 @@
 * [1.2.0](#1-2-0)
 
 
-<<<<<<< HEAD
 ## Unreleased
 ### Added
 ### Changed
@@ -58,9 +54,13 @@
 
 * `utempter` config option (was deprecated in 1.15.0).
 
-=======
+
+### Fixed
+### Security
+### Contributors
+
+
 ## 1.15.3
->>>>>>> f3146999
 
 ### Fixed
 
@@ -71,13 +71,6 @@
   ([#1430][1430]).
 
 
-<<<<<<< HEAD
-### Security
-### Contributors
-
-
-=======
->>>>>>> f3146999
 ## 1.15.2
 
 ### Added
