# Changelog

<<<<<<< HEAD
* [Unreleased](#unreleased)
=======
* [1.13.1](#1-13-1)
>>>>>>> cd1933ba
* [1.13.0](#1-13-0)
* [1.12.1](#1-12-1)
* [1.12.0](#1-12-0)
* [1.11.0](#1-11-0)
* [1.10.3](#1-10-3)
* [1.10.2](#1-10-2)
* [1.10.1](#1-10-1)
* [1.10.0](#1-10-0)
* [1.9.2](#1-9-2)
* [1.9.1](#1-9-1)
* [1.9.0](#1-9-0)
* [1.8.2](#1-8-2)
* [1.8.1](#1-8-1)
* [1.8.0](#1-8-0)
* [1.7.2](#1-7-2)
* [1.7.1](#1-7-1)
* [1.7.0](#1-7-0)
* [1.6.4](#1-6-4)
* [1.6.3](#1-6-3)
* [1.6.2](#1-6-2)
* [1.6.1](#1-6-1)
* [1.6.0](#1-6-0)
* [1.5.4](#1-5-4)
* [1.5.3](#1-5-3)
* [1.5.2](#1-5-2)
* [1.5.1](#1-5-1)
* [1.5.0](#1-5-0)
* [1.4.4](#1-4-4)
* [1.4.3](#1-4-3)
* [1.4.2](#1-4-2)
* [1.4.1](#1-4-1)
* [1.4.0](#1-4-0)
* [1.3.0](#1-3-0)
* [1.2.3](#1-2-3)
* [1.2.2](#1-2-2)
* [1.2.1](#1-2-1)
* [1.2.0](#1-2-0)


<<<<<<< HEAD
## Unreleased
### Added

* Support for adjusting the thickness of regular underlines ([#1136][1136]).

[1136]: https://codeberg.org/dnkl/foot/issues/1136

=======
## 1.13.1
>>>>>>> cd1933ba

### Changed

* Window is now dimmed while in Unicode input mode.
<<<<<<< HEAD
* Default color theme from a variant of the Zenburn theme, to a
  variant of the Solarized dark theme.


### Deprecated
### Removed
=======


>>>>>>> cd1933ba
### Fixed

* Compiling against wayland-protocols < 1.25
* Crash on buggy compositors (GNOME) that sometimes send pointer-enter
  events with a NULL surface. Foot now ignores these events, and the
  subsequent motion and leave events.
* Regression: “random” selected empty cells being highlighted as
  selected when they should not.
* Crash when either resizing the terminal window, or scrolling in the
  scrollback history ([#1074][1074])
* OSC-8 URLs with matching IDs, but mismatching URIs being incorrectly
  connected.

[1074]: https://codeberg.org/dnkl/foot/pulls/1074


<<<<<<< HEAD
### Security
### Contributors


=======
>>>>>>> cd1933ba
## 1.13.0

### Added

* XDG activation support when opening URLs ([#1058][1058]).
* `-Dsystemd-units-dir=<path>` meson command line option.
* Support for custom environment variables in `foot.ini`
  ([#1070][1070]).
* Support for jumping to previous/next prompt (requires shell
  integration). By default bound to `ctrl`+`shift`+`z` and
  `ctrl`+`shift`+`x` respectively ([#30][30]).
* `colors.search-box-no-match` and `colors.search-box-match` options
  to `foot.ini` ([#1112][1112]).
* Very basic Unicode input mode via the new
  `key-bindings.unicode-input` and `search-bindings.unicode-input` key
  bindings. Note that there is no visual feedback, as the preferred
  way of entering Unicode characters is with an IME ([#1116][1116]).
* Support for `xdg_toplevel.wm_capabilities`, to adapt the client-side
  decoration buttons to the compositor capabilities ([#1061][1061]).

[1058]: https://codeberg.org/dnkl/foot/issues/1058
[1070]: https://codeberg.org/dnkl/foot/issues/1070
[30]: https://codeberg.org/dnkl/foot/issues/30
[1112]: https://codeberg.org/dnkl/foot/issues/1112
[1116]: https://codeberg.org/dnkl/foot/issues/1116
[1061]: https://codeberg.org/dnkl/foot/pulls/1061


### Changed

* Use `$HOME` instead of `getpwuid()` to retrieve the user’s home
  directory when searching for `foot.ini`.
* HT, VT and FF are no longer stripped when pasting in non-bracketed
  mode ([#1084][1084]).
* NUL is now stripped when pasting in non-bracketed mode
  ([#1084][1084]).
* `alt`+`escape` now emits `\E\E` instead of a `CSI 27` sequence
  ([#1105][1105]).

[1084]: https://codeberg.org/dnkl/foot/issues/1084
[1105]: https://codeberg.org/dnkl/foot/issues/1105


### Fixed

* Graphical corruption when viewport is at the top of the scrollback,
  and the output is scrolling.
* Improved text reflow of logical lines with trailing empty cells
  ([#1055][1055])
* IME focus is now tracked independently from keyboard focus.
* Workaround for buggy compositors (e.g. some versions of GNOME)
  allowing drag-and-drops even though foot has reported it does not
  support the offered mime-types ([#1092][1092]).
* Keyboard enter/leave events being ignored if there is no keymap
  ([#1097][1097]).
* Crash when application emitted an invalid `CSI 38;5;<idx>m`, `CSI
  38:5:<idx>m`, `CSI 48;5;<idx>m` or `CSI 48:5:<idx>m` sequence
  ([#1111][1111]).
* Certain dead-key combinations resulting in different escape
  sequences compared to kitty, when the kitty keyboard protocol is
  used ([#1120][1120]).
* Search matches ending with a double-width character not being
  highlighted correctly.
* Selection not being cancelled correctly when scrolled out.
* Extending a multi-page selection behaving inconsistently.
* Poor performance when making very large selections ([#1114][1114]).
* Bogus error message when using systemd socket activation for server
  mode ([#1107][1107])
* Empty line at the bottom after a window resize ([#1108][1108]).

[1055]: https://codeberg.org/dnkl/foot/issues/1055
[1092]: https://codeberg.org/dnkl/foot/issues/1092
[1097]: https://codeberg.org/dnkl/foot/issues/1097
[1111]: https://codeberg.org/dnkl/foot/issues/1111
[1120]: https://codeberg.org/dnkl/foot/issues/1120
[1114]: https://codeberg.org/dnkl/foot/issues/1114
[1107]: https://codeberg.org/dnkl/foot/issues/1107
[1108]: https://codeberg.org/dnkl/foot/issues/1108


### Contributors

* Craig Barnes
* Lorenz
* Max Gautier
* Simon Ser
* Stefan Prosiegel


## 1.12.1

### Added

* Workaround for Sway bug [#6960][sway-6960]: scrollback search and
  the OSC-555 (“flash”) escape sequence leaves dimmed (search) and
  yellow (flash) artifacts ([#1046][1046]).
* `Control+Shift+v` and `XF86Paste` have been added to the default set
  of key bindings that paste from the clipboard into the scrollback
  search buffer. This is in addition to the pre-existing `Control+v`
  and `Control+y` bindings.

[sway-6960]: https://github.com/swaywm/sway/issues/6960
[1046]: https://codeberg.org/dnkl/foot/issues/1046


### Changed

* Scrollback search’s `extend-to-word-boundary` no longer stops at
  space-to-word boundaries, making selection extension feel more
  natural.


### Fixed

* build: missing symbols when linking the `pgo` helper binary.
* UI not refreshing when pasting something into the scrollback search
  box, that does not result in a grid update (for example, when the
  search criteria did not result in any matches) ([#1040][1040]).
* foot freezing in scrollback search mode, using 100% CPU
  ([#1036][1036], [#1047][1047]).
* Crash when extending a selection to the next word boundary in
  scrollback search mode ([#1036][1036]).
* Scrollback search mode not always highlighting all matches
  correctly.
* Sixel options not being reset on hard resets (`\Ec`)

[1040]: https://codeberg.org/dnkl/foot/issues/1040
[1036]: https://codeberg.org/dnkl/foot/issues/1036
[1047]: https://codeberg.org/dnkl/foot/issues/1047


## 1.12.0

### Added

* OSC-22 - set xcursor pointer.
* Add "xterm" as fallback cursor where "text" is not available.
* `[key-bindings].scrollback-home|end` options.
* Socket activation for `foot --server` and accompanying systemd unit
  files
* Support for re-mapping input, i.e. mapping input to custom escape
  sequences ([#325][325]).
* Support for [DECNKM](https://vt100.net/docs/vt510-rm/DECNKM.html),
  which allows setting/saving/restoring/querying the keypad mode.
* Sixel support can be disabled by setting `[tweak].sixel=no`
  ([#950][950]).
* footclient: `-E,--client-environment` command line option. When
  used, the child process in the new terminal instance inherits the
  environment from the footclient process instead of the server’s
  ([#1004][1004]).
* `[csd].hide-when-maximized=yes|no` option ([#1019][1019]).
* Scrollback search mode now highlights all matches.
* `[key-binding].show-urls-persistent` action. This key binding action
  is similar to `show-urls-launch`, but does not automatically exit
  URL mode after activating an URL ([#964][964]).
* Support for `CSI > 4 n`, disable _modifyOtherKeys_. Note that since
  foot only supports level 1 and 2 (and not level 0), this sequence
  does not disable _modifyOtherKeys_ completely, but simply reverts it
  back to level 1 (the default).
* `-Dtests=false|true` meson command line option. When disabled, test
  binaries will neither be built, nor will `ninja test` attempt to
  execute them. Enabled by default ([#919][919]).

[325]: https://codeberg.org/dnkl/foot/issues/325
[950]: https://codeberg.org/dnkl/foot/issues/950
[1004]: https://codeberg.org/dnkl/foot/issues/1004
[1019]: https://codeberg.org/dnkl/foot/issues/1019
[964]: https://codeberg.org/dnkl/foot/issues/964
[919]: https://codeberg.org/dnkl/foot/issues/919


### Changed

* Minimum required meson version is now 0.58.
* Mouse selections are now finalized when the window is resized
  ([#922][922]).
* OSC-4 and OSC-11 replies now uses four digits instead of 2
  ([#971][971]).
* `\r` is no longer translated to `\n` when pasting clipboard data
  ([#980][980]).
* Use circles for rendering light arc box-drawing characters
  ([#988][988]).
* Example configuration is now installed to
  `${sysconfdir}/xdg/foot/foot.ini`, typically resolving to
  `/etc/xdg/foot/foot.ini` ([#1001][1001]).

[922]: https://codeberg.org/dnkl/foot/issues/922
[971]: https://codeberg.org/dnkl/foot/issues/971
[980]: https://codeberg.org/dnkl/foot/issues/980
[988]: https://codeberg.org/dnkl/foot/issues/988
[1001]: https://codeberg.org/dnkl/foot/issues/1001


### Removed

* DECSET mode 27127 (which was first added in release 1.6.0).
  The kitty keyboard protocol (added in release 1.10.3) can
  be used to similar effect.


### Fixed

* Build: missing `wayland_client` dependency in `test-config`
  ([#918][918]).
* “(null)” being logged as font-name (for some fonts) when warning
  about a non-monospaced primary font.
* Rare crash when the window is resized while a mouse selection is
  ongoing ([#922][922]).
* Large selections crossing the scrollback wrap-around ([#924][924]).
* Crash in `pipe-scrollback` ([#926][926]).
* Exit code being 0 when a foot server with no open windows terminate
  due to e.g. a Wayland connection failure ([#943][943]).
* Key binding collisions not detected for bindings specified as option
  overrides on the command line.
* Crash when seat has no keyboard ([#963][963]).
* Key presses with e.g. `AltGr` triggering key combinations with the
  base symbol ([#983][983]).
* Underline cursor sometimes being positioned too low, either making
  it look thinner than what it should be, or being completely
  invisible ([#1005][1005]).
* Fallback to `/etc/xdg` if `XDG_CONFIG_DIRS` is unset
  ([#1008][1008]).
* Improved compatibility with XTerm when `modifyOtherKeys=2`
  ([#1009][1009]).
* Window geometry when CSDs are enabled and CSD border width set to a
  non-zero value. This fixes window snapping in e.g. GNOME.
* Window size “jumping” when starting an interactive resize when CSDs
  are enabled, and CSD border width set to a non-zero value.
* Key binding overrides on the command line having no effect with
  `footclient` instances ([#931][931]).
* Search prev/next not updating the selection correctly when the
  previous and new match overlaps.
* Various minor fixes to scrollback search, and how it finds the
  next/prev match.

[918]: https://codeberg.org/dnkl/foot/issues/918
[922]: https://codeberg.org/dnkl/foot/issues/922
[924]: https://codeberg.org/dnkl/foot/issues/924
[926]: https://codeberg.org/dnkl/foot/issues/926
[943]: https://codeberg.org/dnkl/foot/issues/943
[963]: https://codeberg.org/dnkl/foot/issues/963
[983]: https://codeberg.org/dnkl/foot/issues/983
[1005]: https://codeberg.org/dnkl/foot/issues/1005
[1008]: https://codeberg.org/dnkl/foot/issues/1008
[1009]: https://codeberg.org/dnkl/foot/issues/1009
[931]: https://codeberg.org/dnkl/foot/issues/931


### Contributors

* Ashish SHUKLA
* Craig Barnes
* Enes Hecan
* Johannes Altmanninger
* L3MON4D3
* Leonardo Neumann
* Mariusz Bialonczyk
* Max Gautier
* Merlin Büge
* jvoisin
* merkix


## 1.11.0

### Added

* `[mouse-bindings].selection-override-modifiers` option, specifying
  which modifiers to hold to override mouse grabs by client
  applications and force selection instead.
* _irc://_ and _ircs://_ to the default set of protocols recognized
  when auto-detecting URLs.
* [SGR-Pixels (1016) mouse extended coordinates](https://invisible-island.net/xterm/ctlseqs/ctlseqs.html#h3-Extended-coordinates) is now supported
  ([#762](https://codeberg.org/dnkl/foot/issues/762)).
* `XTGETTCAP` - builtin terminfo. See
  [README.md::XTGETTCAP](README.md#xtgettcap) for details
  ([#846](https://codeberg.org/dnkl/foot/issues/846)).
* `DECRQSS` - _Request Selection or Setting_
  ([#798](https://codeberg.org/dnkl/foot/issues/798)). Implemented settings
  are:
  - `DECSTBM` - _Set Top and Bottom Margins_
  - `SGR` - _Set Graphic Rendition_
  - `DECSCUSR` - _Set Cursor Style_
* Support for searching for the last searched-for string in scrollback
  search (search for next/prev match with an empty search string).


### Changed

* PaperColorDark and PaperColorLight themes renamed to
  paper-color-dark and paper-color-light, for consistency with other
  theme names.
* `[scrollback].multiplier` is now applied in “alternate scroll” mode,
  where scroll events are translated to fake arrow key presses on the
  alt screen ([#859](https://codeberg.org/dnkl/foot/issues/859)).
* The width of the block cursor’s outline in an unfocused window is
  now scaled by the output scaling factor (“desktop
  scaling”). Previously, it was always 1px.
* Foot will now try to change the locale to either “C.UTF-8” or
  “en_US.UTF-8” if started with a non-UTF8 locale. If this fails, foot
  will start, but only to display a window with an error (user’s shell
  is not executed).
* `gettimeofday()` has been replaced with `clock_gettime()`, due to it being
  marked as obsolete by POSIX.
* `alt+tab` now emits `ESC \t` instead of `CSI 27;3;9~`
  ([#900](https://codeberg.org/dnkl/foot/issues/900)).
* File pasted, or dropped, on the alt screen is no longer quoted
  ([#379](https://codeberg.org/dnkl/foot/issues/379)).
* Line-based selections now include a trailing newline when copied
  ([#869](https://codeberg.org/dnkl/foot/issues/869)).
* Foot now clears the signal mask and resets all signal handlers to
  their default handlers at startup
  ([#854](https://codeberg.org/dnkl/foot/issues/854)).
* `Copy` and `Paste` keycodes are supported by default for the
  clipboard. These are useful for keyboards with custom firmware like
  QMK to enable global copy/paste shortcuts that work inside and
  outside the terminal (https://codeberg.org/dnkl/foot/pulls/894).


### Removed

* Workaround for slow resize in Sway <= 1.5, when a foot window was
  hidden, for example, in a tabbed view
  (https://codeberg.org/dnkl/foot/pulls/507).


### Fixed

* Font size adjustment (“zooming”) when font is configured with a
  **pixelsize**, and `dpi-aware=no`
  ([#842](https://codeberg.org/dnkl/foot/issues/842)).
* Key presses triggering keyboard layout switches also emitting CSI
  codes in the Kitty keyboard protocol.
* Assertion in `shm.c:buffer_release()`
  ([#844](https://codeberg.org/dnkl/foot/issues/844)).
* Crash when setting a key- or mouse binding to the empty string
  ([#851](https://codeberg.org/dnkl/foot/issues/851)).
* Crash when maximizing the window and `[csd].size=1`
  ([#857](https://codeberg.org/dnkl/foot/issues/857)).
* OSC-8 URIs not getting overwritten (erased) by double-width
  characters (e.g. emojis).
* Rendering of CSD borders when `csd.border-width > 0` and desktop
  scaling has been enabled.
* Failure to launch when `exec(3)`:ed with an empty argv.
* Pasting from the primary clipboard (mouse middle clicking) did not
  reset the scrollback view to the bottom.
* Wrong mouse binding triggered when doing two mouse selections in
  very quick (< 300ms) succession
  ([#883](https://codeberg.org/dnkl/foot/issues/883)).
* Bash completion giving an error when completing a list of short
  options
* Sixel: large image resizes (triggered by e.g. large repeat counts in
  `DECGRI`) are now truncated instead of ignored.
* Sixel: a repeat count of 0 in `DECGRI` now emits a single sixel.
* LIGHT ARC box drawing characters incorrectly rendered
  platforms ([#914](https://codeberg.org/dnkl/foot/issues/914)).


### Contributors

* [lamonte](https://codeberg.org/lamonte)
* Érico Nogueira
* feeptr
* Felix Lechner
* grtcdr
* Mark Stosberg
* Nicolai Dagestad
* Oğuz Ersen
* Pranjal Kole
* Simon Ser


## 1.10.3

### Added

* Kitty keyboard protocol ([#319](https://codeberg.org/dnkl/foot/issues/319)):
  - [Report event types](https://sw.kovidgoyal.net/kitty/keyboard-protocol/#report-events)
    (mode `0b10`)
  - [Report alternate keys](https://sw.kovidgoyal.net/kitty/keyboard-protocol/#report-alternates)
    (mode `0b100`)
  - [Report all keys as escape codes](https://sw.kovidgoyal.net/kitty/keyboard-protocol/#report-all-keys)
    (mode `0b1000`)
  - [Report associated text](https://sw.kovidgoyal.net/kitty/keyboard-protocol/#report-text)
    (mode `0b10000`)


### Fixed

* Crash when bitmap fonts are scaled down to very small font sizes
  ([#830](https://codeberg.org/dnkl/foot/issues/830)).
* Crash when overwriting/erasing an OSC-8 URL.


## 1.10.2

### Added

* New value, `max`, for `[tweak].grapheme-width-method`.
* Initial support for the [Kitty keyboard protocol](https://sw.kovidgoyal.net/kitty/keyboard-protocol/).
  Modes supported:
  - [Disambiguate escape codes](https://sw.kovidgoyal.net/kitty/keyboard-protocol/#disambiguate) (mode `0b1`)
* “Window menu” (compositor provided) on right clicks on the CSD title
  bar.


### Fixed

* An ongoing mouse selection is now finalized on a pointer leave event
  (for example by switching workspace while doing a mouse selection).
* OSC-8 URIs in the last column
* OSC-8 URIs sometimes being applied to too many, and seemingly
  unrelated cells ([#816](https://codeberg.org/dnkl/foot/issues/816)).
* OSC-8 URIs incorrectly being dropped when resizing the terminal
  window with the alternate screen active.
* CSD border not being dimmed when window is not focused.
* Visual corruption with large CSD borders
  ([#823](https://codeberg.org/dnkl/foot/issues/823)).
* Mouse cursor shape sometimes not being updated correctly.
* Color palette changes (via OSC 4/104) no longer affect RGB colors
  ([#678](https://codeberg.org/dnkl/foot/issues/678)).


### Contributors

* Jonas Ådahl


## 1.10.1

### Added

* `-Dthemes=false|true` meson command line option. When disabled,
  example theme files are **not** installed.
* XDG desktop file for footclient.


### Fixed

* Regression: `letter-spacing` resulting in a “not a valid option”
  error ([#795](https://codeberg.org/dnkl/foot/issues/795)).
* Regression: bad section name in configuration error messages.
* Regression: `pipe-*` key bindings not being parsed correctly,
  resulting in invalid error messages
  ([#809](https://codeberg.org/dnkl/foot/issues/809)).
* OSC-8 data not being cleared when cell is overwritten
  ([#804](https://codeberg.org/dnkl/foot/issues/804),
  [#801](https://codeberg.org/dnkl/foot/issues/801)).


### Contributors

* Arnavion
* Craig Barnes
* Soc Virnyl Silab Estela
* Xiretza


## 1.10.0

### Added

* `notify-focus-inhibit` boolean option, which can be used to control
  whether desktop notifications should be inhibited when the terminal
  has keyboard focus
* `[colors].scrollback-indicator` color-pair option, which specifies
  foreground and background colors for the scrollback indicator.
* `[key-bindings].noop` action. Key combinations assigned to this
  action will not be sent to the application
  ([#765](https://codeberg.org/dnkl/foot/issues/765)).
* Color schemes are now installed to `${datadir}/foot/themes`.
* `[csd].border-width` and `[csd].border-color`, allowing you to
  configure the width and color of the CSD border.
* Support for `XTMODKEYS` with `Pp=4` and `Pv=2` (_modifyOtherKeys=2_).
* `[colors].dim0-7` options, allowing you to configure custom “dim”
  colors ([#776](https://codeberg.org/dnkl/foot/issues/776)).


### Changed

* `[tweak].grapheme-shaping` is now enabled by default when both foot
  itself, and fcft has been compiled with support for it.
* Default value of `[tweak].grapheme-width-method` changed from
  `double-width` to `wcswidth`.
* INSTALL.md: `--override tweak.grapheme-shaping=no` added to PGO
  command line.
* Foot now terminates if there are no available seats - for example,
  due to the compositor not implementing a recent enough version of
  the `wl_seat` interface ([#779](https://codeberg.org/dnkl/foot/issues/779)).
* Boolean options in `foot.ini` are now limited to
  “yes|true|on|1|no|false|off|0”, Previously, anything that did not
  match “yes|true|on”, or a number greater than 0, was treated as
  “false”.
* `[scrollback].multiplier` is no longer applied when the alternate
  screen is in use ([#787](https://codeberg.org/dnkl/foot/issues/787)).


### Removed

* The bundled PKGBUILD.
* Deprecated `bell` option (replaced with `[bell]` section in 1.8.0).
* Deprecated `url-launch`, `jump-label-letters` and `osc8-underline`
  options (moved to a dedicated `[url]` section in 1.8.0)


### Fixed

* ‘Sticky’ modifiers in input handling; when determining modifier
  state, foot was looking at **depressed** modifiers, not
  **effective** modifiers, like it should.
* Fix crashes after enabling CSD at runtime when `csd.size` is 0.
* Convert `\r` to `\n` when reading clipboard data
  ([#752](https://codeberg.org/dnkl/foot/issues/752)).
* Clipboard occasionally ceasing to work, until window has been
  re-focused ([#753](https://codeberg.org/dnkl/foot/issues/753)).
* Don’t propagate window title updates to the Wayland compositor
  unless the new title is different from the old title.


### Contributors

* armin
* Craig Barnes
* Daniel Martí
* feeptr
* Mitja Horvat
* Ronan Pigott
* Stanislav Ochotnický


## 1.9.2

### Changed

* PGO helper scripts no longer set `LC_CTYPE=en_US.UTF-8`. But, note
  that “full” PGO builds still **require** a UTF-8 locale; you need
  to set one manually in your build script
  ([#728](https://codeberg.org/dnkl/foot/issues/728)).


## 1.9.1

### Added

* Warn when it appears the primary font is not monospaced. Can be
  disabled by setting `[tweak].font-monospace-warn=no`
  ([#704](https://codeberg.org/dnkl/foot/issues/704)).
* PGO build scripts, in the `pgo` directory. See INSTALL.md -
  _Performance optimized, PGO_, for details
  ([#701](https://codeberg.org/dnkl/foot/issues/701)).
* Braille characters (U+2800 - U+28FF) are now rendered by foot
  itself ([#702](https://codeberg.org/dnkl/foot/issues/702)).
* `-e` command-line option. This option is simply ignored, to appease
  program launchers that blindly pass `-e` to any terminal emulator
  ([#184](https://codeberg.org/dnkl/foot/issues/184)).


### Changed

* `-Ddefault-terminfo` is now also applied to the generated terminfo
  definitions when `-Dterminfo=enabled`.
* `-Dcustom-terminfo-install-location` no longer accepts `no` as a
  special value, to disable exporting `TERMINFO`. To achieve the same
  result, simply don’t set it at all. If it _is_ set, `TERMINFO` is
  still exported, like before.
* The default install location for the terminfo definitions have been
  changed back to `${datadir}/terminfo`.
* `dpi-aware=auto`: fonts are now scaled using the monitor’s DPI only
  when **all** monitors have a scaling factor of one
  ([#714](https://codeberg.org/dnkl/foot/issues/714)).
* fcft >= 3.0.0 in now required.


### Fixed

* Added workaround for GNOME bug where multiple button press events
  (for the same button) is sent to the CSDs without any release or
  leave events in between ([#709](https://codeberg.org/dnkl/foot/issues/709)).
* Line-wise selection not taking soft line-wrapping into account
  ([#726](https://codeberg.org/dnkl/foot/issues/726)).


### Contributors

* [craigbarnes](https://codeberg.org/craigbarnes)
* Arnavion


## 1.9.0

### Added

* Window title in the CSDs
  ([#638](https://codeberg.org/dnkl/foot/issues/638)).
* `-Ddocs=disabled|enabled|auto` meson command line option.
* Support for `~`-expansion in the `include` directive
  ([#659](https://codeberg.org/dnkl/foot/issues/659)).
* Unicode 13 characters U+1FB3C - U+1FB6F, U+1FB9A and U+1FB9B to list
  of box drawing characters rendered by foot itself (rather than using
  font glyphs) ([#474](https://codeberg.org/dnkl/foot/issues/474)).
* `XM`+`xm` to terminfo.
* Mouse buttons 6/7 (mouse wheel left/right).
* `url.uri-characters` option to `foot.ini`
  ([#654](https://codeberg.org/dnkl/foot/issues/654)).


### Changed

* Terminfo files can now co-exist with the foot terminfo files from
  ncurses. See `INSTALL.md` for more information
  ([#671](https://codeberg.org/dnkl/foot/issues/671)).
* `bold-text-in-bright=palette-based` now only brightens colors from palette
* Raised grace period between closing the PTY and sending `SIGKILL` (when
  terminating the client application) from 4 to 60 seconds.
* When terminating the client application, foot now sends `SIGTERM` immediately
  after closing the PTY, instead of waiting 2 seconds.
* Foot now sends `SIGTERM`/`SIGKILL` to the client application’s process group,
  instead of just to the client application’s process.
* `kmous` terminfo capability from `\E[M` to `\E[<`.
* pt-or-px values (`letter-spacing`, etc) and the line thickness
  (`tweak.box-drawing-base-thickness`) in box drawing characters are
  now translated to pixel values using the monitor’s scaling factor
  when `dpi-aware=no`, or `dpi-aware=auto` and the scaling factor is
  larger than 1 ([#680](https://codeberg.org/dnkl/foot/issues/680)).
* Spawning a new terminal with a working directory that does not exist
  is no longer a fatal error.


### Removed

* `km`/`smm`/`rmm` from terminfo; foot prefixes Alt-key combinations
  with `ESC`, and not by setting the 8:th “meta” bit, regardless of
  `smm`/`rmm`. While this _can_ be disabled by, resetting private mode
  1036, the terminfo should reflect the **default** behavior
  ([#670](https://codeberg.org/dnkl/foot/issues/670)).
* Keypad application mode keys from terminfo; enabling the keypad
  application mode is not enough to make foot emit these sequences -
  you also need to disable private mode 1035
  ([#670](https://codeberg.org/dnkl/foot/issues/670)).


### Fixed

* Rendering into the right margin area with `tweak.overflowing-glyphs`
  enabled.
* PGO builds with clang ([#642](https://codeberg.org/dnkl/foot/issues/642)).
* Crash in scrollback search mode when selection has been canceled due
  to terminal content updates
  ([#644](https://codeberg.org/dnkl/foot/issues/644)).
* Foot process not terminating when the Wayland connection is broken
  ([#651](https://codeberg.org/dnkl/foot/issues/651)).
* Output scale being zero on compositors that does not advertise a
  scaling factor.
* Slow-to-terminate client applications causing other footclient instances to
  freeze when closing a footclient window.
* Underlying cell content showing through in the left-most column of
  sixels.
* `cursor.blink` not working in GNOME
  ([#686](https://codeberg.org/dnkl/foot/issues/686)).
* Blinking cursor stops blinking, or becoming invisible, when
  switching focus from, and then back to a terminal window on GNOME
  ([#686](https://codeberg.org/dnkl/foot/issues/686)).


### Contributors

* Nihal Jere
* [nowrep](https://codeberg.org/nowrep)
* [clktmr](https://codeberg.org/clktmr)


## 1.8.2

### Added

* `locked-title=no|yes` to `foot.ini`
  ([#386](https://codeberg.org/dnkl/foot/issues/386)).
* `tweak.overflowing-glyphs` option, which can be enabled to fix rendering
  issues with glyphs of any width that appear cut-off
  ([#592](https://codeberg.org/dnkl/foot/issues/592)).


### Changed

* Non-empty lines are now considered to have a hard linebreak,
  _unless_ an actual word-wrap is inserted.
* Setting `DECSDM` now _disables_ sixel scrolling, while resetting it
  _enables_ scrolling ([#631](https://codeberg.org/dnkl/foot/issues/631)).


### Removed

* The `tweak.allow-overflowing-double-width-glyphs` and
  `tweak.pua-double-width` options (which have been superseded by
  `tweak.overflowing-glyphs`).


### Fixed

* FD exhaustion when repeatedly entering/exiting URL mode with many
  URLs.
* Double free of URL while removing duplicated and/or overlapping URLs
  in URL mode ([#627](https://codeberg.org/dnkl/foot/issues/627)).
* Crash when an unclosed OSC-8 URL ran into un-allocated scrollback
  rows.
* Some box-drawing characters were rendered incorrectly on big-endian
  architectures.
* Crash when resizing the window to the smallest possible size while
  scrollback search is active.
* Scrollback indicator being incorrectly rendered when window size is
  very small.
* Reduced memory usage in URL mode.
* Crash when the `E3` escape (`\E[3J`) was executed, and there was a
  selection, or sixel image, in the scrollback
  ([#633](https://codeberg.org/dnkl/foot/issues/633)).


### Contributors

* [clktmr](https://codeberg.org/clktmr)


## 1.8.1

### Added

* `--log-level=none` command-line option.
* `Tc`, `setrgbf` and `setrgbb` capabilities in `foot` and `foot-direct`
  terminfo entries. This should make 24-bit RGB colors work in tmux and
  neovim, without the need for config hacks or detection heuristics
  ([#615](https://codeberg.org/dnkl/foot/issues/615)).


### Changed

* Grapheme cluster width is now limited to two cells by default. This
  may cause cursor synchronization issues with many applications. You
  can set `[tweak].grapheme-width-method=wcswidth` to revert to the
  behavior in foot-1.8.0.


### Fixed

* Grapheme cluster state being reset between codepoints.
* Regression: custom URL key bindings not working
  ([#614](https://codeberg.org/dnkl/foot/issues/614)).


### Contributors

* [craigbarnes](https://codeberg.org/craigbarnes)


## 1.8.0

### Grapheme shaping

This release adds _experimental, opt-in_ support for grapheme cluster
segmentation and grapheme shaping.

(note: several of the examples below may not render correctly in your
browser, viewer or editor).

Grapheme cluster segmentation is the art of splitting up text into
grapheme clusters, where a cluster may consist of more than one
Unicode codepoint. For example, 🙂 is a single codepoint, while 👩🏽‍🚀
consists of 4 codepoints (_Woman_ + _Medium skin tone_ + _Zero width
joiner_ + _Rocket_). The goal is to _cluster_ codepoints belonging to
the same grapheme in the same cell in the terminal.

Previous versions of foot implemented a simple grapheme cluster
segmentation technique that **only** handled zero-width
codepoints. This allowed us to cluster combining characters, like q́
(_q_ + _COMBINING ACUTE ACCENT_).

Once we have a grapheme cluster, we need to _shape_ it.

Combining characters are simple: they are typically rendered as
multiple glyphs layered on top of each other. This is why previous
versions of foot got away with it without any actual text shaping
support.

Beyond that, support from the font library is needed. Foot now depends
on fcft-2.4, which added support for grapheme and text shaping. When
rendering a cell, we ask the font library: give us the glyph(s) for
this sequence of codepoints.

Fancy emoji sequences aside, using libutf8proc for grapheme cluster
segmentation means **improved correctness**.

For full support, the following is required:

* fcft compiled with HarfBuzz support
* foot compiled with libutf8proc support
* `tweak.grapheme-shaping=yes` in `foot.ini`

If `tweak.grapheme-shaping` has **not** been enabled, foot will
neither use libutf8proc to do grapheme cluster segmentation, nor will
it use fcft’s grapheme shaping capabilities to shape combining
characters.

This feature is _experimental_ mostly due to the “wcwidth” problem;
how many cells should foot allocate for a grapheme cluster? While the
answer may seem simple, the problem is that, whatever the answer is,
the client application **must** come up with the **same**
answer. Otherwise we get cursor synchronization issues.

In this release, foot simply adds together the `wcwidth()` of all
codepoints in the grapheme cluster. This is equivalent to running
`wcswidth()` on the entire cluster. **This is likely to change in the
future**.

Finally, note that grapheme shaping is not the same thing as text (or
text run) shaping. In this version, foot only shapes individual
graphemes, not entire text runs. That means e.g. ligatures are **not**
supported.


### Added

* Support for DECSET/DECRST 2026, as an alternative to the existing
  "synchronized updates" DCS sequences
  ([#459](https://codeberg.org/dnkl/foot/issues/459)).
* `cursor.beam-thickness` option to `foot.ini`
  ([#464](https://codeberg.org/dnkl/foot/issues/464)).
* `cursor.underline-thickness` option to `foot.ini`
  ([#524](https://codeberg.org/dnkl/foot/issues/524)).
* Unicode 13 characters U+1FB70 - U+1FB8B to list of box drawing
  characters rendered by foot itself (rather than using font glyphs)
  ([#471](https://codeberg.org/dnkl/foot/issues/471)).
* Dedicated `[bell]` section to config, supporting multiple actions
  and a new `command` action to run an arbitrary command.
  (https://codeberg.org/dnkl/foot/pulls/483)
* Dedicated `[url]` section to config.
* `[url].protocols` option to `foot.ini`
  ([#531](https://codeberg.org/dnkl/foot/issues/531)).
* Support for setting the full 256 color palette in foot.ini
  ([#489](https://codeberg.org/dnkl/foot/issues/489))
* XDG activation support, will be used by `[bell].urgent` when
  available (falling back to coloring the window margins red when
  unavailable) ([#487](https://codeberg.org/dnkl/foot/issues/487)).
* `ctrl`+`c` as a default key binding; to cancel search/url mode.
* `${window-title}` to `notify`.
* Support for including files in `foot.ini`
  ([#555](https://codeberg.org/dnkl/foot/issues/555)).
* `ENVIRONMENT` section in **foot**(1) and **footclient**(1) man pages
  ([#556](https://codeberg.org/dnkl/foot/issues/556)).
* `tweak.pua-double-width` option to `foot.ini`, letting you force
  _Private Usage Area_ codepoints to be treated as double-width
  characters.
* OSC 9 desktop notifications (iTerm2 compatible).
* Support for LS2 and LS3 (locking shift) escape sequences
  ([#581](https://codeberg.org/dnkl/foot/issues/581)).
* Support for overriding configuration options on the command line
  ([#554](https://codeberg.org/dnkl/foot/issues/554),
  [#600](https://codeberg.org/dnkl/foot/issues/600)).
* `underline-offset` option to `foot.ini`
  ([#490](https://codeberg.org/dnkl/foot/issues/490)).
* `csd.button-color` option to `foot.ini`.
* `-Dterminfo-install-location=disabled|<custom-path>` meson command
  line option ([#569](https://codeberg.org/dnkl/foot/issues/569)).


### Changed

* [fcft](https://codeberg.org/dnkl/fcft): required version bumped from
  2.3.x to 2.4.x.
* `generate-alt-random-writes.py --sixel`: width and height of emitted
  sixels has been adjusted.
* _Concealed_ text (`\E[8m`) is now revealed when highlighted.
* The background color of highlighted text is now adjusted, when the
  foreground and background colors are the same, making the
  highlighted text legible
  ([#455](https://codeberg.org/dnkl/foot/issues/455)).
* `cursor.style=bar` to `cursor.style=beam`. `bar` remains a
  recognized value, but will eventually be deprecated, and removed.
* Point values in `line-height`, `letter-spacing`,
  `horizontal-letter-offset` and `vertical-letter-offset` are now
  rounded, not truncated, when translated to pixel values.
* Foot’s exit code is now -26/230 when foot itself failed to launch
  (due to invalid command line options, client application/shell not
  found etc). Footclient’s exit code is -36/220 when it itself fails
  to launch (e.g. bad command line option) and -26/230 when the foot
  server failed to instantiate a new window
  ([#466](https://codeberg.org/dnkl/foot/issues/466)).
* Background alpha no longer applied to palette or RGB colors that
  matches the background color.
* Improved performance on compositors that does not release shm
  buffers immediately, e.g. KWin
  ([#478](https://codeberg.org/dnkl/foot/issues/478)).
* `ctrl + w` (_extend-to-word-boundary_) can now be used across lines
  ([#421](https://codeberg.org/dnkl/foot/issues/421)).
* Ignore auto-detected URLs that overlap with OSC-8 URLs.
* Default value for the `notify` option to use `-a ${app-id} -i
  ${app-id} ...` instead of `-a foot -i foot ...`.
* `scrollback-*`+`pipe-scrollback` key bindings are now passed through
  to the client application when the alt screen is active
  ([#573](https://codeberg.org/dnkl/foot/issues/573)).
* Reverse video (`\E[?5h`) now only swaps the default foreground and
  background colors. Cells with explicit foreground and/or background
  colors remain unchanged.
* Tabs (`\t`) are now preserved when the window is resized, and when
  copying text ([#508](https://codeberg.org/dnkl/foot/issues/508)).
* Writing a sixel on top of another sixel no longer erases the first
  sixel, but the two are instead blended
  ([#562](https://codeberg.org/dnkl/foot/issues/562)).
* Running foot without a configuration file is no longer an error; it
  has been demoted to a warning, and is no longer presented as a
  notification in the terminal window, but only logged on stderr.


### Deprecated

* `bell` option in `foot.ini`; set actions in the `[bell]` section
  instead.
* `url-launch` option in `foot.ini`; use `launch` in the `[url]`
  section instead.
* `jump-label-letters` option in `foot.ini`; use `label-letters` in
  the `[url]` section instead.
* `osc8-underline` option in `foot.ini`; use `osc8-underline` in the
  `[url]` section instead.


### Removed

* Buffer damage quirk for Plasma/KWin.


### Fixed

* `generate-alt-random-writes.py --sixel` sometimes crashing,
  resulting in PGO build failures.
* Wrong colors in the 256-color cube
  ([#479](https://codeberg.org/dnkl/foot/issues/479)).
* Memory leak triggered by “opening” an OSC-8 URI and then resetting
  the terminal without closing the URI
  ([#495](https://codeberg.org/dnkl/foot/issues/495)).
* Assertion when emitting a sixel occupying the entire scrollback
  history ([#494](https://codeberg.org/dnkl/foot/issues/494)).
* Font underlines being positioned below the cell (and thus being
  invisible) for certain combinations of fonts and font sizes
  ([#503](https://codeberg.org/dnkl/foot/issues/503)).
* Sixels with transparent bottom border being resized below the size
  specified in _”Set Raster Attributes”_.
* Fonts sometimes not being reloaded with the correct scaling factor
  when `dpi-aware=no`, or `dpi-aware=auto` with monitor(s) with a
  scaling factor > 1 ([#509](https://codeberg.org/dnkl/foot/issues/509)).
* Crash caused by certain CSI sequences with very large parameter
  values ([#522](https://codeberg.org/dnkl/foot/issues/522)).
* Rare occurrences where the window did not close when the shell
  exited. Only seen on FreeBSD
  ([#534](https://codeberg.org/dnkl/foot/issues/534))
* Foot process(es) sometimes remaining, using 100% CPU, when closing
  multiple foot windows at the same time
  ([#542](https://codeberg.org/dnkl/foot/issues/542)).
* Regression where `<mod>+shift+tab` always produced `\E[Z` instead of
  the correct `\E[27;<mod>;9~` sequence
  ([#547](https://codeberg.org/dnkl/foot/issues/547)).
* Crash when a line wrapping OSC-8 URI crossed the scrollback wrap
  around ([#552](https://codeberg.org/dnkl/foot/issues/552)).
* Selection incorrectly wrapping rows ending with an explicit newline
  ([#565](https://codeberg.org/dnkl/foot/issues/565)).
* Off-by-one error in markup of auto-detected URLs when the URL ends
  in the right-most column.
* Multi-column characters being cut in half when resizing the
  alternate screen.
* Restore `SIGHUP` in spawned processes.
* Text reflow performance ([#504](https://codeberg.org/dnkl/foot/issues/504)).
* IL+DL (`CSI Ps L` + `CSI Ps M`) now moves the cursor to column 0.
* SS2 and SS3 (single shift) escape sequences behaving like locking
  shifts ([#580](https://codeberg.org/dnkl/foot/issues/580)).
* `TEXT`+`STRING`+`UTF8_STRING` mime types not being recognized in
  clipboard offers ([#583](https://codeberg.org/dnkl/foot/issues/583)).
* Memory leak caused by custom box drawing glyphs not being completely
  freed when destroying a foot window instance
  ([#586](https://codeberg.org/dnkl/foot/issues/586)).
* Crash in scrollback search when current XKB layout is missing
  _compose_ definitions.
* Window title not being updated while window is hidden
  ([#591](https://codeberg.org/dnkl/foot/issues/591)).
* Crash on badly formatted URIs in e.g. OSC-8 URLs.
* Window being incorrectly resized on CSD/SSD run-time changes.


### Contributors
* [r\_c\_f](https://codeberg.org/r_c_f)
* [craigbarnes](https://codeberg.org/craigbarnes)


## 1.7.2

### Added

* URxvt OSC-11 extension to set background alpha
  ([#436](https://codeberg.org/dnkl/foot/issues/436)).
* OSC 17/117/19/119 - change/reset selection background/foreground
  color.
* `box-drawings-uses-font-glyphs=yes|no` option to `foot.ini`
  ([#430](https://codeberg.org/dnkl/foot/issues/430)).


### Changed

* Underline cursor is now rendered below text underline
  ([#415](https://codeberg.org/dnkl/foot/issues/415)).
* Foot now tries much harder to keep URL jump labels inside the window
  geometry ([#443](https://codeberg.org/dnkl/foot/issues/443)).
* `bold-text-in-bright` may now be set to `palette-based`, in which
  case it will use the corresponding bright palette color when the
  color to brighten matches one of the base 8 colors, instead of
  increasing the luminance
  ([#449](https://codeberg.org/dnkl/foot/issues/449)).


### Fixed

* Reverted _"Consumed modifiers are no longer sent to the client
  application"_ ([#425](https://codeberg.org/dnkl/foot/issues/425)).
* Crash caused by a double free originating in `XTSMGRAPHICS` - set
  number of color registers
  ([#427](https://codeberg.org/dnkl/foot/issues/427)).
* Wrong action referenced in error message for key binding collisions
  ([#432](https://codeberg.org/dnkl/foot/issues/432)).
* OSC 4/104 out-of-bounds accesses to the color table. This was the
  reason pywal turned foot windows transparent
  ([#434](https://codeberg.org/dnkl/foot/issues/434)).
* PTY not being drained when the client application terminates.
* `auto_left_margin` not being limited to `cub1`
  ([#441](https://codeberg.org/dnkl/foot/issues/441)).
* Crash in scrollback search mode when searching beyond the last output.


### Contributors

* [cglogic](https://codeberg.org/cglogic)


## 1.7.1

### Changed

* Update PGO build instructions in `INSTALL.md`
  ([#418](https://codeberg.org/dnkl/foot/issues/418)).
* In scrollback search mode, empty cells can now be matched by spaces.


### Fixed

* Logic that repairs invalid key bindings ended up breaking valid key
  bindings instead ([#407](https://codeberg.org/dnkl/foot/issues/407)).
* Custom `line-height` settings now scale when increasing or
  decreasing the font size at run-time.
* Newlines sometimes incorrectly inserted into copied text
  ([#410](https://codeberg.org/dnkl/foot/issues/410)).
* Crash when compositor send `text-input-v3::enter` events without
  first having sent a `keyboard::enter` event
  ([#411](https://codeberg.org/dnkl/foot/issues/411)).
* Deadlock when rendering sixel images.
* URL labels, scrollback search box or scrollback position indicator
  sometimes not showing up, caused by invalidly sized surface buffers
  when output scaling was enabled
  ([#409](https://codeberg.org/dnkl/foot/issues/409)).
* Empty sixels resulted in non-empty images.


## 1.7.0

### Added

* The `pad` option now accepts an optional third argument, `center`
  (e.g. `pad=5x5 center`), causing the grid to be centered in the
  window, with equal amount of padding of the left/right and
  top/bottom side ([#273](https://codeberg.org/dnkl/foot/issues/273)).
* `line-height`, `letter-spacing`, `horizontal-letter-offset` and
  `vertical-letter-offset` to `foot.ini`. These options let you tweak
  cell size and glyph positioning
  ([#244](https://codeberg.org/dnkl/foot/issues/244)).
* Key/mouse binding `select-extend-character-wise`, which forces the
  selection mode to 'character-wise' when extending a selection.
* `DECSET` `47`, `1047` and `1048`.
* URL detection and OSC-8 support. URLs are highlighted and activated
  using the keyboard (**no** mouse support). See **foot**(1)::URLs, or
  [README.md](README.md#urls) for details
  ([#14](https://codeberg.org/dnkl/foot/issues/14)).
* `-d,--log-level={info|warning|error}` to both `foot` and
  `footclient` ([#337](https://codeberg.org/dnkl/foot/issues/337)).
* `-D,--working-directory=DIR` to both `foot` and `footclient`
  ([#347](https://codeberg.org/dnkl/foot/issues/347))
* `DECSET 80` - sixel scrolling
  ([#361](https://codeberg.org/dnkl/foot/issues/361)).
* `DECSET 1070` - sixel private color palette
  ([#362](https://codeberg.org/dnkl/foot/issues/362)).
* `DECSET 8452` - position cursor to the right of sixels
  ([#363](https://codeberg.org/dnkl/foot/issues/363)).
* Man page **foot-ctlseqs**(7), documenting all supported escape
  sequences ([#235](https://codeberg.org/dnkl/foot/issues/235)).
* Support for transparent sixels (DCS parameter `P2=1`)
  ([#391](https://codeberg.org/dnkl/foot/issues/391)).
* `-N,--no-wait` to `footclient`
  ([#395](https://codeberg.org/dnkl/foot/issues/395)).
* Completions for Bash shell
  ([#10](https://codeberg.org/dnkl/foot/issues/10)).
* Implement `XTVERSION` (`CSI > 0q`). Foot will reply with
  `DCS>|foot(<major>.<minor>.<patch>)ST`
  ([#359](https://codeberg.org/dnkl/foot/issues/359)).


### Changed

* The fcft and tllist library subprojects are now handled via Meson
  [wrap files](https://mesonbuild.com/Wrap-dependency-system-manual.html)
  instead of needing to be manually cloned.
* Box drawing characters are now rendered by foot, instead of using
  font glyphs ([#198](https://codeberg.org/dnkl/foot/issues/198))
* Double- or triple clicking then dragging now extends the selection
  word- or line-wise ([#267](https://codeberg.org/dnkl/foot/issues/267)).
* The line thickness of box drawing characters now depend on the font
  size ([#281](https://codeberg.org/dnkl/foot/issues/281)).
* Extending a word/line-wise selection now uses the original selection
  mode instead of switching to character-wise.
* While doing an interactive resize of a foot window, foot now
  requires 100ms of idle time (where the window size does not change)
  before sending the new dimensions to the client application. The
  timing can be tweaked, or completely disabled, by setting
  `resize-delay-ms` ([#301](https://codeberg.org/dnkl/foot/issues/301)).
* `CSI 13 ; 2 t` now reports (0,0).
* Key binding matching logic; key combinations like `Control+Shift+C`
  **must** now be written as either `Control+C` or `Control+Shift+c`,
  the latter being the preferred
  variant. ([#376](https://codeberg.org/dnkl/foot/issues/376))
* Consumed modifiers are no longer sent to the client application
  ([#376](https://codeberg.org/dnkl/foot/issues/376)).
* The minimum version requirement for the libxkbcommon dependency is
  now 1.0.0.
* Empty pixel rows at the bottom of a sixel is now trimmed.
* Sixels with DCS parameter `P2=0|2` now use the _current_ ANSI
  background color for empty pixels instead of the default background
  color ([#391](https://codeberg.org/dnkl/foot/issues/391)).
* Sixel decoding optimized; up to 100% faster in some cases.
* Reported sixel “max geometry” from current window size, to the
  configured maximum size (defaulting to 10000x10000).


### Removed

* The `-g,--geometry` command-line option (which had been deprecated
  and superseded by `-w,--window-size-pixels` since 1.5.0).


### Fixed

* Some mouse bindings (_primary paste_, for example) did not require
  `shift` to be pressed while used in a mouse grabbing
  application. This meant the mouse event was never seen by the
  application.
* Terminals spawned with `ctrl`+`shift`+`n` not terminating when
  exiting shell ([#366](https://codeberg.org/dnkl/foot/issues/366)).
* Default value of `-t,--term` in `--help` output when foot was built
  without terminfo support.
* Drain PTY when the client application terminates.


### Contributors

* [craigbarnes](https://codeberg.org/craigbarnes)
* toast
* [l3mon4d3](https://codeberg.org/l3mon4d3)
* [Simon Schricker](mailto:s.schricker@sillage.at)


## 1.6.4

### Added

* `selection-target=none|primary|clipboard|both` to `foot.ini`. It can
  be used to configure which clipboard(s) selected text should be
  copied to. The default is `primary`, which corresponds to the
  behavior in older foot releases
  ([#288](https://codeberg.org/dnkl/foot/issues/288)).


### Changed

* The IME state no longer stays stuck in the terminal if the IME goes
  away during preedit.
* `-Dterminfo` changed from a `boolean` to a `feature` option.
* Use standard signals instead of a signalfd to handle
  `SIGCHLD`. Fixes an issue on FreeBSD where foot did not detect when
  the client application had terminated.


### Fixed

* `BS`, `HT` and `DEL` from being stripped in bracketed paste mode.


### Contributors

* [tdeo](https://codeberg.org/tdeo)
* jbeich


## 1.6.3

### Added

* Completions for fish shell
  ([#11](https://codeberg.org/dnkl/foot/issues/11))
* FreeBSD support ([#238](https://codeberg.org/dnkl/foot/issues/238)).
* IME popup location support: foot now sends the location of the cursor
  so any popup can be displayed near the text that is being typed.


### Changed

* Trailing comments in `foot.ini` must now be preceded by a space or tab
  ([#270](https://codeberg.org/dnkl/foot/issues/270))
* The scrollback search box no longer accepts non-printable characters.
* Non-formatting C0 control characters, `BS`, `HT` and `DEL` are now
  stripped from pasted text.


### Fixed

* Exit when the client application terminates, not when the TTY file
  descriptor is closed.
* Crash on compositors not implementing the _text input_ interface
  ([#259](https://codeberg.org/dnkl/foot/issues/259)).
* Erased, overflowing glyphs (when
  `tweak.allow-overflowing-double-width-glyphs=yes` - the default) not
  properly erasing the cell overflowed **into**.
* `word-delimiters` option ignores `#` and subsequent characters
  ([#270](https://codeberg.org/dnkl/foot/issues/270))
* Combining characters not being rendered when composed with colored
  bitmap glyphs (i.e. colored emojis).
* Pasting URIs from the clipboard when the source has not
  newline-terminated the last URI
  ([#291](https://codeberg.org/dnkl/foot/issues/291)).
* Sixel “current geometry” query response not being bounded by the
  current window dimensions (fixes `lsix` output)
* Crash on keyboard input when repeat rate was zero (i.e. no repeat).
* Wrong button encoding of mouse buttons 6 and 7 in mouse events.
* Scrollback search not matching composed characters.
* High CPU usage when holding down e.g. arrow keys while in scrollback
  search mode.
* Rendering of composed characters in the scrollback search box.
* IME pre-edit cursor when positioned at the end of the pre-edit
  string.
* Scrollback search not matching multi-column characters.


### Contributors

* [pc](https://codeberg.org/pc)
* [FollieHiyuki](https://codeberg.org/FollieHiyuki)
* jbeich
* [tdeo](https://codeberg.org/tdeo)


## 1.6.2

### Fixed

* Version number in `meson.build`.


## 1.6.1
### Added

* `--seed` to `generate-alt-random.py`, enabling deterministic PGO
  builds.


### Changed


* Use `-std=c11` instead of `-std=c18`.
* Added `-Wno-profile-instr-unprofiled` to Clang cflags in PGO builds
  ([INSTALL.md](https://codeberg.org/dnkl/foot/src/branch/releases/1.6/INSTALL.md#user-content-performance-optimized-pgo))


### Fixed

* Missing dependencies in meson, causing heavily parallelized builds
  to fail.
* Background color when alpha < 1.0 being wrong
  ([#249](https://codeberg.org/dnkl/foot/issues/249)).
* `generate-alt-random.py` failing in containers.


### Contributors

* [craigbarnes](https://codeberg.org/craigbarnes)
* [sterni](https://codeberg.org/sterni)


## 1.6.0

### For packagers

Starting with this release, foot can be PGO:d (compiled using profile
guided optimizations) **without** a running Wayland session. This
means foot can be PGO:d in e.g. sandboxed build scripts. See
[INSTALL.md](INSTALL.md#user-content-performance-optimized-pgo).


### Added

* IME support. This is compile-time optional, see
  [INSTALL.md](INSTALL.md#user-content-options)
  ([#134](https://codeberg.org/dnkl/foot/issues/134)).
* `DECSET` escape to enable/disable IME: `CSI ? 737769 h` enables IME
  and `CSI ? 737769 l` disables it. This can be used to
  e.g. enable/disable IME when entering/leaving insert mode in vim.
* `dpi-aware` option to `foot.ini`. The default, `auto`, sizes fonts
  using the monitor’s DPI when output scaling has been
  **disabled**. If output scaling has been **enabled**, fonts are
  sized using the scaling factor. DPI-only font sizing can be forced
  by setting `dpi-aware=yes`. Setting `dpi-aware=no` forces font
  sizing to be based on the scaling factor.
  ([#206](https://codeberg.org/dnkl/foot/issues/206)).
* Implement reverse auto-wrap (_auto\_left\_margin_, _bw_, in
  terminfo). This mode can be enabled/disabled with `CSI ? 45 h` and
  `CSI ? 45 l`. It is **enabled** by default
  ([#150](https://codeberg.org/dnkl/foot/issues/150)).
* `bell` option to `foot.ini`. Can be set to `set-urgency` to make
  foot render the margins in red when receiving `BEL` while **not**
  having keyboard focus. Applications can dynamically enable/disable
  this with the `CSI ? 1042 h` and `CSI ? 1042 l` escape
  sequences. Note that Wayland does **not** implement an _urgency_
  hint like X11, but that there is a
  [proposal](https://gitlab.freedesktop.org/wayland/wayland-protocols/-/merge_requests/9)
  to add support for this. The value `set-urgency` was chosen for
  forward-compatibility, in the hopes that this proposal eventualizes
  ([#157](https://codeberg.org/dnkl/foot/issues/157)).
* `bell` option can also be set to `notify`, in which case a desktop
  notification is emitted when foot receives `BEL` in an unfocused
  window.
* `word-delimiters` option to `foot.ini`
  ([#156](https://codeberg.org/dnkl/foot/issues/156)).
* `csd.preferred` can now be set to `none` to disable window
  decorations. Note that some compositors will render SSDs despite
  this option being used ([#163](https://codeberg.org/dnkl/foot/issues/163)).
* Terminal content is now auto-scrolled when moving the mouse above or
  below the window while selecting
  ([#149](https://codeberg.org/dnkl/foot/issues/149)).
* `font-bold`, `font-italic` `font-bold-italic` options to
  `foot.ini`. These options allow custom bold/italic fonts. They are
  unset by default, meaning the bold/italic version of the regular
  font is used ([#169](https://codeberg.org/dnkl/foot/issues/169)).
* Drag & drop support; text, files and URLs can now be dropped in a
  foot terminal window ([#175](https://codeberg.org/dnkl/foot/issues/175)).
* `clipboard-paste` and `primary-paste` scrollback search bindings. By
  default, they are bound to `ctrl+v ctrl+y` and `shift+insert`
  respectively, and lets you paste from the clipboard or primary
  selection into the search buffer.
* Support for `pipe-*` actions in mouse bindings. It was previously
  not possible to add a command to these actions when used in mouse
  bindings, making them useless
  ([#183](https://codeberg.org/dnkl/foot/issues/183)).
* `bold-text-in-bright` option to `foot.ini`. When enabled, bold text
  is rendered in a brighter color
  ([#199](https://codeberg.org/dnkl/foot/issues/199)).
* `-w,--window-size-pixels` and `-W,--window-size-chars` command line
  options to `footclient` ([#189](https://codeberg.org/dnkl/foot/issues/189)).
* Short command line options for `--title`, `--maximized`,
  `--fullscreen`, `--login-shell`, `--hold` and `--check-config`.
* `DECSET` escape to modify the `escape` key to send `\E[27;1;27~`
  instead of `\E`: `CSI ? 27127 h` enables the new behavior, `CSI ?
  27127 l` disables it (the default).
* OSC 777;notify: desktop notifications. Use in combination with the
  new `notify` option in `foot.ini`
  ([#224](https://codeberg.org/dnkl/foot/issues/224)).
* Status line terminfo capabilities `hs`, `tsl`, `fsl` and `dsl`. This
  enables e.g. vim to set the window title
  ([#242](https://codeberg.org/dnkl/foot/issues/242)).


### Changed

* Blinking text now uses the foreground color, but dimmed down in its
  off state, instead of the background color.
* Sixel default maximum size is now 10000x10000 instead of the current
  window size.
* Graphical glitches/flashes when resizing the window while running a
  fullscreen application, i.e. the 'alt' screen
  ([#221](https://codeberg.org/dnkl/foot/issues/221)).
* Cursor will now blink if **either** `CSI ? 12 h` or `CSI Ps SP q`
  has been used to enable blinking. **cursor.blink** in `foot.ini`
  controls the default state of `CSI Ps SP q`
  ([#218](https://codeberg.org/dnkl/foot/issues/218)).
* The sub-parameter versions of the SGR RGB color escapes (e.g
  `\E[38:2...m`) can now be used _without_ the color space ID
  parameter.
* SGR 21 no longer disables **bold**. According to ECMA-48, SGR 21 is
  _”double underline_”. Foot does not (yet) implement that, but that’s
  no reason to implement a non-standard behavior.
* `DECRQM` now returns actual state of the requested mode, instead of
  always returning `2`.


### Removed

* Support for loading configuration from `$XDG_CONFIG_HOME/footrc`.
* `scrollback` option from `foot.ini`.
* `geometry` from `foot.ini`.
* Key binding action `scrollback-up` and `scrollback-down`.


### Fixed

* Error when re-assigning a default key binding
  ([#233](https://codeberg.org/dnkl/foot/issues/233)).
* `\E[s`+`\E[u` (save/restore cursor) now saves and restores
  attributes and charset configuration, just like `\E7`+`\E8`.
* Report mouse motion events to the client application also while
  dragging the cursor outside the grid.
* Parsing of the sub-parameter versions of indexed SGR color escapes
  (e.g. `\E[38:5...m`)
* Frames occasionally being rendered while application synchronized
  updates is in effect.
* Handling of failures to parse the font specification string.
* Extra private/intermediate characters in escape sequences not being
  ignored.


### Contributors

* [kennylevinsen](https://codeberg.org/kennylevinsen)
* [craigbarnes](https://codeberg.org/craigbarnes)


## 1.5.4

### Changed


* Num Lock by default overrides the keypad mode. See
  **foot.ini**(5)::KEYPAD, or
  [README.md](README.md#user-content-keypad) for details
  ([#194](https://codeberg.org/dnkl/foot/issues/194)).
* Single-width characters with double-width glyphs are now allowed to
  overflow into neighboring cells by default. Set
  **tweak.allow-overflowing-double-width-glyphs** to ‘no’ to disable
  this.

### Fixed

* Resize very slow when window is hidden
  ([#190](https://codeberg.org/dnkl/foot/issues/190)).
* Key mappings for key combinations with `shift`+`tab`
  ([#210](https://codeberg.org/dnkl/foot/issues/210)).
* Key mappings for key combinations with `alt`+`return`.
* `footclient` `-m` (`--maximized`) flag being ignored.
* Crash with explicitly sized sixels with a height less than 6 pixels.
* Key mappings for `esc` with modifiers.


### Contributors

* [craigbarnes](https://codeberg.org/craigbarnes)


## 1.5.3

### Fixed

* Crash when libxkbcommon cannot find a suitable libX11 _compose_
  file. Note that foot will run, but without support for dead keys.
  ([#170](https://codeberg.org/dnkl/foot/issues/170)).
* Restored window size when window is un-tiled.
* XCursor shape in CSD corners when window is tiled.
* Error handling when processing keyboard input (maybe
  [#171](https://codeberg.org/dnkl/foot/issues/171)).
* Compilation error _"overflow in conversion from long 'unsigned int'
  to 'int' changes value... "_ seen on platforms where the `request`
  argument in `ioctl(3)` is an `int` (for example: linux/ppc64).
* Crash when using the mouse in alternate scroll mode in an unfocused
  window ([#179](https://codeberg.org/dnkl/foot/issues/179)).
* Character dropped from selection when "right-click-hold"-extending a
  selection ([#180](https://codeberg.org/dnkl/foot/issues/180)).


## 1.5.2

### Fixed

* Regression: middle clicking double pastes in e.g. vim
  ([#168](https://codeberg.org/dnkl/foot/issues/168))


## 1.5.1

### Changed

* Default value of the **scrollback.multiplier** option in `foot.ini`
  from `1.0` to `3.0`.
* `shift`+`insert` now pastes from the primary selection by
  default. This is in addition to middle-clicking with the mouse.


### Fixed

* Mouse bindings now match even if the actual click count is larger
  than specified in the binding. This allows you to, for example,
  quickly press the middle-button to paste multiple times
  ([#146](https://codeberg.org/dnkl/foot/issues/146)).
* Color flashes when changing the color palette with OSC 4,10,11
  ([#141](https://codeberg.org/dnkl/foot/issues/141)).
* Scrollback position is now retained when resizing the window
  ([#142](https://codeberg.org/dnkl/foot/issues/142)).
* Trackpad scrolling speed to better match the mouse scrolling speed,
  and to be consistent with other (Wayland) terminal emulators. Note
  that it is (much) slower compared to previous foot versions. Use the
  **scrollback.multiplier** option in `foot.ini` if you find the new
  speed too slow ([#144](https://codeberg.org/dnkl/foot/issues/144)).
* Crash when `foot.ini` contains an invalid section name
  ([#159](https://codeberg.org/dnkl/foot/issues/159)).
* Background opacity when in _reverse video_ mode.
* Crash when writing a sixel image that extends outside the terminal's
  right margin ([#151](https://codeberg.org/dnkl/foot/issues/151)).
* Sixel image at non-zero column positions getting sheared at
  seemingly random occasions
  ([#151](https://codeberg.org/dnkl/foot/issues/151)).
* Crash after either resizing a window or changing the font size if
  there were sixels present in the scrollback while doing so.
* _Send Device Attributes_ to only send a response if `Ps == 0`.
* Paste from primary when clipboard is empty.


### Contributors

* [craigbarnes](https://codeberg.org/craigbarnes)
* [zar](https://codeberg.org/zar)


## 1.5.0

### Deprecated

* `$XDG_CONFIG_HOME/footrc`/`~/.config/footrc`. Use
  `$XDG_CONFIG_HOME/foot/foot.ini`/`~/.config/foot/foot.ini` instead.
* **scrollback** option in `foot.ini`. Use **scrollback.lines**
  instead.
* **scrollback-up** key binding. Use **scrollback-up-page** instead.
* **scrollback-down** key binding. Use **scrollback-down-page**
  instead.


### Added

* Scrollback position indicator. This feature is optional and
  controlled by the **scrollback.indicator-position** and
  **scrollback.indicator-format** options in `foot.ini`
  ([#42](https://codeberg.org/dnkl/foot/issues/42)).
* Key bindings in _scrollback search_ mode are now configurable.
* `--check-config` command line option.
* **pipe-selected** key binding. Works like **pipe-visible** and
  **pipe-scrollback**, but only pipes the currently selected text, if
  any ([#51](https://codeberg.org/dnkl/foot/issues/51)).
* **mouse.hide-when-typing** option to `foot.ini`.
* **scrollback.multiplier** option to `foot.ini`
  ([#54](https://codeberg.org/dnkl/foot/issues/54)).
* **colors.selection-foreground** and **colors.selection-background**
  options to `foot.ini`.
* **tweak.render-timer** option to `foot.ini`.
* Modifier support in mouse bindings
  ([#77](https://codeberg.org/dnkl/foot/issues/77)).
* Click count support in mouse bindings, i.e double- and triple-click
  ([#78](https://codeberg.org/dnkl/foot/issues/78)).
* All mouse actions (begin selection, select word, select row etc) are
  now configurable, via the new **select-begin**,
  **select-begin-block**, **select-extend**, **select-word**,
  **select-word-whitespace** and **select-row** options in the
  **mouse-bindings** section in `foot.ini`
  ([#79](https://codeberg.org/dnkl/foot/issues/79)).
* Implement XTSAVE/XTRESTORE escape sequences, `CSI ? Ps s` and `CSI ?
  Ps r` ([#91](https://codeberg.org/dnkl/foot/issues/91)).
* `$COLORTERM` is now set to `truecolor` at startup, to indicate
  support for 24-bit RGB colors.
* Experimental support for rendering double-width glyphs with a
  character width of 1. Must be explicitly enabled with
  `tweak.allow-overflowing-double-width-glyphs`
  ([#116](https://codeberg.org/dnkl/foot/issues/116)).
* **initial-window-size-pixels** options to `foot.ini` and
  `-w,--window-size-pixels` command line option to `foot`. This option
  replaces the now deprecated **geometry** and `-g,--geometry`
  options.
* **initial-window-size-chars** option to `foot.ini` and
  `-W,--window-size-chars` command line option to `foot`. This option
  configures the initial window size in **characters**, and is an
  alternative to **initial-window-size-pixels**.
* **scrollback-up-half-page** and **scrollback-down-half-page** key
  bindings. They scroll up/down half of a page in the scrollback
  ([#128](https://codeberg.org/dnkl/foot/issues/128)).
* **scrollback-up-line** and **scrollback-down-line** key
  bindings. They scroll up/down a single line in the scrollback.
* **mouse.alternate-scroll-mode** option to `foot.ini`. This option
  controls the initial state of the _Alternate Scroll Mode_, and
  defaults to `yes`. When enabled, mouse scroll events are translated
  to up/down key events in the alternate screen, letting you scroll in
  e.g. `less` and other applications without enabling native mouse
  support in them ([#135](https://codeberg.org/dnkl/foot/issues/135)).


### Changed

* Renamed man page for `foot.ini` from **foot**(5) to **foot.ini**(5).
* Configuration errors are no longer fatal; foot will start and print
  an error inside the terminal (and of course still log errors on
  stderr).
* Default `--server` socket path to use `$WAYLAND_DISPLAY` instead of
  `$XDG_SESSION_ID` ([#55](https://codeberg.org/dnkl/foot/issues/55)).
* Trailing empty cells are no longer highlighted in mouse selections.
* Foot now searches for its configuration in
  `$XDG_DATA_DIRS/foot/foot.ini`, if no configuration is found in
  `$XDG_CONFIG_HOME/foot/foot.ini` or in `$XDG_CONFIG_HOME/footrc`.
* Minimum window size changed from four rows and 20 columns, to 1 row
  and 2 columns.
* **scrollback-up/down** renamed to **scrollback-up/down-page**.
* fcft >= 2.3.0 is now required.


### Fixed

* Command lines for **pipe-visible** and **pipe-scrollback** are now
  tokenized (i.e. syntax checked) when the configuration is loaded,
  instead of every time the key binding is executed.
* Incorrect multi-column character spacer insertion when reflowing
  text.
* Compilation errors in 32-bit builds.
* Mouse cursor style in top and left margins.
* Selection is now **updated** when the cursor moves outside the grid
  ([#70](https://codeberg.org/dnkl/foot/issues/70)).
* Viewport sometimes not moving when doing a scrollback search.
* Crash when canceling a scrollback search and the window had been
  resized while searching.
* Selection start point not moving when the selection changes
  direction.
* OSC 10/11/104/110/111 (modify colors) did not update existing screen
  content ([#94](https://codeberg.org/dnkl/foot/issues/94)).
* Extra newlines when copying empty cells
  ([#97](https://codeberg.org/dnkl/foot/issues/97)).
* Mouse events from being sent to client application when a mouse
  binding has consumed it.
* Input events from getting mixed with paste data
  ([#101](https://codeberg.org/dnkl/foot/issues/101)).
* Missing DPI values for “some” monitors on Gnome
  ([#118](https://codeberg.org/dnkl/foot/issues/118)).
* Handling of multi-column composed characters while reflowing.
* Escape sequences sent for key combinations with `Return`, that did
  **not** include `Alt`.
* Clipboard (or primary selection) is now cleared when receiving an
  OSC-52 command with an invalid base64 encoded payload.
* Cursor position being set outside the grid when reflowing text.
* CSD buttons to be hidden when window size becomes so small that they
  no longer fit.


### Contributors

* [craigbarnes](https://codeberg.org/craigbarnes)
* [birger](https://codeberg.org/birger)
* [Ordoviz](https://codeberg.org/Ordoviz)
* [cherti](https://codeberg.org/cherti)


## 1.4.4
### Changed

* Mouse cursor is now always a `left_ptr` when inside the margins, to
  indicate it is not possible to start a selection.


### Fixed

* Crash when starting a selection inside the margins.
* Improved font size consistency across multiple monitors with
  different DPI ([#47](https://codeberg.org/dnkl/foot/issues/47)).
* Handle trailing comments in `footrc`


## 1.4.3
### Added

* Section to [README.md](README.md) describing how to programmatically
  identify foot.
* [LICENSE](LICENSE), [README.md](README.md) and
  [CHANGELOG.md](CHANGELOG.md) are now installed to
  `${datadir}/doc/foot`.
* Support for escaping quotes in **pipe-visible** and
  **pipe-scrollback** commands.


### Changed

* Primary DA to no longer indicate support for _Selective Erase_,
  _Technical Characters_ and _Terminal State Interrogation_.
* Secondary DA to report foot as a VT220 instead of a VT420.
* Secondary DA to report foot's version number in parameter 2, the
  _Firmware Version_. The string is made up of foot's major, minor and
  patch version numbers, always using two digits for each version
  number and without any other separating characters. Thus, _1.4.2_
  would be reported as `010402` (i.e. the full response would be
  `\E[>1;010402;0c`).
* Scrollback search to only move the viewport if the match lies
  outside it.
* Scrollback search to focus match, that requires a viewport change,
  roughly in the center of the screen.
* Extending a selection with the right mouse button now works while
  dragging the mouse.


### Fixed

* Crash in scrollback search.
* Crash when a **pipe-visible** or **pipe-scrollback** command
  contained an unclosed quote
  ([#49](https://codeberg.org/dnkl/foot/issues/49)).


### Contributors

* [birger](https://codeberg.org/birger)
* [cherti](https://codeberg.org/cherti)


## 1.4.2

### Changed

* Maximum window title length from 100 to 2048.


### Fixed

* Crash when overwriting a sixel and the row being overwritten did not
  cover an entire cell.
* Assertion failure in debug builds when overwriting a sixel image.


## 1.4.1

### Fixed

* Compilation errors in release builds with some combinations of
  compilers and compiler flags.


## 1.4.0

### Added

* `Sync` to terminfo. This is a tmux extension that indicates
  _"Synchronized Updates"_ are supported.
* `--hold` command line option to `footclient`.
* Key mapping for `KP_Decimal`.
* Terminfo entries for keypad keys: `ka1`, `ka2`, `ka3`, `kb1`, `kb3`,
  `kc1`, `kc2`, `kc3`, `kp5`, `kpADD`, `kpCMA`, `kpDIV`, `kpDOT`,
  `kpMUL`, `kpSUB` and `kpZRO`.
* **blink** option to `footrc`; a boolean that lets you control
    whether the cursor should blink or not by default. Note that
    applications can override this.
* Multi-seat support
* Implemented `C0::FF` (form feed)
* **pipe-visible** and **pipe-scrollback** key bindings. These let you
  pipe either the currently visible text, or the entire scrollback to
  external tools ([#29](https://codeberg.org/dnkl/foot/issues/29)). Example:
  `pipe-visible=[sh -c "xurls | bemenu | xargs -r firefox] Control+Print`


### Changed

* Background transparency to only be used with the default background
  color.
* Copy-to-clipboard/primary-selection to insert a line break if either
  the last cell on the previous line or the first cell on the next
  line is empty.
* Number of lines to scroll is now always clamped to the number of
  lines in the scrolling region..
* New terminal windows spawned with `ctrl`+`shift`+`n` are no longer
  double forked.
* Unicode combining character overflow errors are only logged when
  debug logging has been enabled.
* OSC 4 (_Set Color_) now updates already rendered cells, excluding
  scrollback.
* Mouse cursor from `hand2` to `left_ptr` when client is capturing the
  mouse.
* Sixel images are now removed when the font size is **decreased**.
* `DECSCUSR` (_Set Cursor Style_, `CSI Ps SP q`) now uses `Ps=0`
  instead of `Ps=2` to reset the style to the user configured default
  style. `Ps=2` now always configures a _Steady Block_ cursor.
* `Se` terminfo capability from `\E[2 q` to `\E[ q`.
* Hollow cursor to be drawn when window has lost _keyboard_ focus
  rather than _visual_ focus.


### Fixed

* Do not stop an ongoing selection when `shift` is released. When the
  client application is capturing the mouse, one must hold down
  `shift` to start a selection. This selection is now finalized only
  when the mouse button is released - not as soon as `shift` is
  released.
* Selected cells did not appear selected if programmatically modified.
* Rare crash when scrolling and the new viewport ended up **exactly**
  on the wrap around.
* Selection handling when viewport wrapped around.
* Restore signal mask in the client process.
* Set `IUTF8`.
* Selection of double-width characters. It is no longer possible to
  select half of a double-width character.
* Draw hollow block cursor on top of character.
* Set an initial `TIOCSWINSZ`. This ensures clients never read a
  `0x0` terminal size ([#20](https://codeberg.org/dnkl/foot/issues/20)).
* Glyphs overflowing into surrounding cells
  ([#21](https://codeberg.org/dnkl/foot/issues/21)).
* Crash when last rendered cursor cell had scrolled off screen and
  `\E[J3` was executed.
* Assert (debug builds) when an `\e]4` OSC escape was not followed by
  a `;`.
* Window title always being set to "foot" on reset.
* Terminfo entry `kb2` (center keypad key); it is now set to `\EOu`
  (which is what foot emits) instead of the incorrect value `\EOE`.
* Palette re-use in sixel images. Previously, the palette was reset
  after each image.
* Do not auto-resize a sixel image for which the client has specified
  a size. This fixes an issue where an image would incorrectly
  overflow into the cell row beneath.
* Text printed, or other sixel images drawn, on top of a sixel image
  no longer erases the entire image, only the part(s) covered by the
  new text or image.
* Sixel images being erased when printing text next to them.
* Sixel handling when resizing window.
* Sixel handling when scrollback wraps around.
* Foot now issues much fewer `wl_surface_damage_buffer()` calls
  ([#35](https://codeberg.org/dnkl/foot/issues/35)).
* `C0::VT` to be processed as `C0::LF`. Previously, `C0::VT` would
  only move the cursor down, but never scroll.
* `C0::HT` (_Horizontal Tab_, or `\t`) no longer clears `LCF` (_Last
  Column Flag_).
* `C0::LF` now always clears `LCF`. Previously, it only cleared it
  when the cursor was **not** at the bottom of the scrolling region.
* `IND` and `RI` now clears `LCF`.
* `DECAWM` now clears `LCF`.
* A multi-column character that does not fit on the current line is
  now printed on the next line, instead of only printing half the
  character.
* Font size can no longer be reduced to negative values
  ([#38](https://codeberg.org/dnkl/foot/issues/38)).


## 1.3.0

### Added

* User configurable key- and mouse bindings. See `man 5 foot` and the
  example `footrc` ([#1](https://codeberg.org/dnkl/foot/issues/1))
* **initial-window-mode** option to `footrc`, that lets you control
  the initial mode for each newly spawned window: _windowed_,
  _maximized_ or _fullscreen_.
* **app-id** option to `footrc` and `--app-id` command line option,
  that sets the _app-id_ property on the Wayland window.
* **title** option to `footrc` and `--title` command line option, that
  sets the initial window title.
* Right mouse button extends the current selection.
* `CSI Ps ; Ps ; Ps t` escape sequences for the following parameters:
  `11t`, `13t`, `13;2t`, `14t`, `14;2t`, `15t`, `19t`.
* Unicode combining characters.


### Changed

* Spaces no longer removed from zsh font name completions.
* Default key binding for _spawn-terminal_ to ctrl+shift+n.
* Renderer is now much faster with interactive scrolling
  ([#4](https://codeberg.org/dnkl/foot/issues/4))
* memfd sealing failures are no longer fatal errors.
* Selection to no longer be cleared on resize.
* The current monitor's subpixel order (RGB/BGR/V-RGB/V-BGR) is
  preferred over FontConfig's `rgba` property. Only if the monitor's
  subpixel order is `unknown` is FontConfig's `rgba` property used. If
  the subpixel order is `none`, then grayscale antialiasing is
  used. The subpixel order is ignored if antialiasing has been
  disabled.
* The four primary font variants (normal, bold, italic, bold italic)
  are now loaded in parallel. This speeds up both the initial startup
  time, as well as DPI changes.
* Command line parsing no longer tries to parse arguments following
  the command-to-execute. This means one can now write `foot sh -c
  true` instead of `foot -- sh -c true`.


### Removed

* Keyboard/pointer handler workarounds for Sway 1.2.


### Fixed

* Sixel images moved or deleted on window resize.
* Cursor sometimes incorrectly restored on exit from alternate screen.
* 'Underline' cursor being invisible on underlined text.
* Restored cursor position in 'normal' screen when window was resized
  while in 'alt' screen.
* Hostname in OSC 7 URI not being validated.
* OSC 4 with multiple `c;spec` pairs.
* Alt+Return to emit "ESC \r".
* Trackpad sloooow scrolling to eventually scroll a line.
* Memory leak in terminal reset.
* Translation of cursor coordinates on resize
* Scaling color specifiers in OSC sequences.
* `OSC 12 ?` to return the cursor color, not the cursor's text color.
* `OSC 12;#000000` to configure the cursor to use inverted
  foreground/background colors.
* Call `ioctl(TIOCSCTTY)` on the pts fd in the slave process.


## 1.2.3

### Fixed
* Forgot to version bump 1.2.2


## 1.2.2

### Changed

* Changed icon name in `foot.desktop` and `foot-server.desktop` from
  _terminal_ to _utilities-terminal_.
* `XDG_SESSION_ID` is now included in the server/daemon default socket
  path.


### Fixed

* Window size doubling when moving window between outputs with
  different scaling factors ([#3](https://codeberg.org/dnkl/foot/issues/3)).
* Font being too small on monitors with fractional scaling
  ([#5](https://codeberg.org/dnkl/foot/issues/5)).


## 1.2.1

### Fixed

* Building AUR package


## 1.2.0

### Added

* Run-time text resize using ctrl-+, ctrl+- and ctrl+0
* Font size adjusts dynamically to outputs' DPI
* Reflow text when resizing window
* **pad** option to `footrc`
* **login-shell** option to `footrc` and `--login-shell` command line
  option
* Client side decorations (CSDs). This finally makes foot usable on
  GNOME.
* Sixel graphics support
* OSC 12 and 112 escape sequences (set/reset text cursor color)
* REP CSI escape sequence
* `oc` to terminfo
* foot-server.desktop file
* Window and cell size reporting escape sequences
* `--hold` command line option
* `--print-pid=FILE|FD` command line option


### Changed

* Subpixel antialiasing is only enabled when background is opaque
* Meta/alt ESC prefix can now be disabled with `\E[?1036l`. In this
  mode, the 8:th bit is set and the result is UTF-8 encoded. This can
  also be disabled with `\E[1024l` (in which case the Alt key is
  effectively being ignored).
* terminfo now uses ST instead of BEL as OSC terminator
* Logging to print to stderr, not stdout
* Backspace now emits DEL (^?), and ctrl+backspace emits BS (^H)


### Removed

* '28' from DA response<|MERGE_RESOLUTION|>--- conflicted
+++ resolved
@@ -1,10 +1,7 @@
 # Changelog
 
-<<<<<<< HEAD
 * [Unreleased](#unreleased)
-=======
 * [1.13.1](#1-13-1)
->>>>>>> cd1933ba
 * [1.13.0](#1-13-0)
 * [1.12.1](#1-12-1)
 * [1.12.0](#1-12-0)
@@ -44,32 +41,35 @@
 * [1.2.0](#1-2-0)
 
 
-<<<<<<< HEAD
 ## Unreleased
+
 ### Added
 
 * Support for adjusting the thickness of regular underlines ([#1136][1136]).
 
 [1136]: https://codeberg.org/dnkl/foot/issues/1136
 
-=======
-## 1.13.1
->>>>>>> cd1933ba
-
-### Changed
-
-* Window is now dimmed while in Unicode input mode.
-<<<<<<< HEAD
+
+### Changed
+
 * Default color theme from a variant of the Zenburn theme, to a
   variant of the Solarized dark theme.
 
 
 ### Deprecated
 ### Removed
-=======
-
-
->>>>>>> cd1933ba
+### Fixed
+### Security
+### Contributors
+
+
+## 1.13.1
+
+### Changed
+
+* Window is now dimmed while in Unicode input mode.
+
+
 ### Fixed
 
 * Compiling against wayland-protocols < 1.25
@@ -86,13 +86,6 @@
 [1074]: https://codeberg.org/dnkl/foot/pulls/1074
 
 
-<<<<<<< HEAD
-### Security
-### Contributors
-
-
-=======
->>>>>>> cd1933ba
 ## 1.13.0
 
 ### Added
