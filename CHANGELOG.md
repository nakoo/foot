# Changelog

<<<<<<< HEAD
* [Unreleased](#Unreleased)
=======
* [1.6.1](#1-6-1)
>>>>>>> fbe9f54d
* [1.6.0](#1-6-0)
* [1.5.4](#1-5-4)
* [1.5.3](#1-5-3)
* [1.5.2](#1-5-2)
* [1.5.1](#1-5-1)
* [1.5.0](#1-5-0)
* [1.4.4](#1-4-4)
* [1.4.3](#1-4-3)
* [1.4.2](#1-4-2)
* [1.4.1](#1-4-1)
* [1.4.0](#1-4-0)
* [1.3.0](#1-3-0)
* [1.2.3](#1-2-3)
* [1.2.2](#1-2-2)
* [1.2.1](#1-2-1)
* [1.2.0](#1-2-0)


<<<<<<< HEAD
## Unreleased

### Added

### Changed

* The fcft and tllist library subprojects are now handled via Meson
  [wrap files](https://mesonbuild.com/Wrap-dependency-system-manual.html)
  instead of needing to be manually cloned.


=======
## 1.6.1
### Added
### Changed
>>>>>>> fbe9f54d
### Deprecated
### Removed
### Fixed

* Missing dependencies in meson, causing heavily parallelized builds
  to fail.
* Background color when alpha < 1.0 being wrong
  (https://codeberg.org/dnkl/foot/issues/249).


### Security
<<<<<<< HEAD

=======
>>>>>>> fbe9f54d
### Contributors

* [craigbarnes](https://codeberg.org/craigbarnes)
* [sterni](https://codeberg.org/sterni)


## 1.6.0

### For packagers

Starting with this release, foot can be PGO:d (compiled using profile
guided optimizations) **without** a running Wayland session. This
means foot can be PGO:d in e.g. sandboxed build scripts. See
[INSTALL.md](INSTALL.md#user-content-performance-optimized-pgo).


### Added

* IME support. This is compile-time optional, see
  [INSTALL.md](INSTALL.md#user-content-options)
  (https://codeberg.org/dnkl/foot/issues/134).
* `DECSET` escape to enable/disable IME: `CSI ? 737769 h` enables IME
  and `CSI ? 737769 l` disables it. This can be used to
  e.g. enable/disable IME when entering/leaving insert mode in vim.
* `dpi-aware` option to `foot.ini`. The default, `auto`, sizes fonts
  using the monitor’s DPI when output scaling has been
  **disabled**. If output scaling has been **enabled**, fonts are
  sized using the scaling factor. DPI-only font sizing can be forced
  by setting `dpi-aware=yes`. Setting `dpi-aware=no` forces font
  sizing to be based on the scaling factor.
  (https://codeberg.org/dnkl/foot/issues/206).
* Implement reverse auto-wrap (_auto\_left\_margin_, _bw_, in
  terminfo). This mode can be enabled/disabled with `CSI ? 45 h` and
  `CSI ? 45 l`. It is **enabled** by default
  (https://codeberg.org/dnkl/foot/issues/150).
* `bell` option to `foot.ini`. Can be set to `set-urgency` to make
  foot render the margins in red when receiving `BEL` while **not**
  having keyboard focus. Applications can dynamically enable/disable
  this with the `CSI ? 1042 h` and `CSI ? 1042 l` escape
  sequences. Note that Wayland does **not** implement an _urgency_
  hint like X11, but that there is a
  [proposal](https://gitlab.freedesktop.org/wayland/wayland-protocols/-/merge_requests/9)
  to add support for this. The value `set-urgency` was chosen for
  forward-compatibility, in the hopes that this proposal eventualizes
  (https://codeberg.org/dnkl/foot/issues/157).
* `bell` option can also be set to `notify`, in which case a desktop
  notification is emitted when foot receives `BEL` in an unfocused
  window.
* `word-delimiters` option to `foot.ini`
  (https://codeberg.org/dnkl/foot/issues/156).
* `csd.preferred` can now be set to `none` to disable window
  decorations. Note that some compositors will render SSDs despite
  this option being used (https://codeberg.org/dnkl/foot/issues/163).
* Terminal content is now auto-scrolled when moving the mouse above or
  below the window while selecting
  (https://codeberg.org/dnkl/foot/issues/149).
* `font-bold`, `font-italic` `font-bold-italic` options to
  `foot.ini`. These options allow custom bold/italic fonts. They are
  unset by default, meaning the bold/italic version of the regular
  font is used (https://codeberg.org/dnkl/foot/issues/169).
* Drag & drop support; text, files and URLs can now be dropped in a
  foot terminal window (https://codeberg.org/dnkl/foot/issues/175).
* `clipboard-paste` and `primary-paste` scrollback search bindings. By
  default, they are bound to `ctrl+v ctrl+y` and `shift+insert`
  respectively, and lets you paste from the clipboard or primary
  selection into the search buffer.
* Support for `pipe-*` actions in mouse bindings. It was previously
  not possible to add a command to these actions when used in mouse
  bindings, making them useless
  (https://codeberg.org/dnkl/foot/issues/183).
* `bold-text-in-bright` option to `foot.ini`. When enabled, bold text
  is rendered in a brighter color
  (https://codeberg.org/dnkl/foot/issues/199).
* `-w,--window-size-pixels` and `-W,--window-size-chars` command line
  options to `footclient` (https://codeberg.org/dnkl/foot/issues/189).
* Short command line options for `--title`, `--maximized`,
  `--fullscreen`, `--login-shell`, `--hold` and `--check-config`.
* `DECSET` escape to modify the `escape` key to send `\E[27;1;27~`
  instead of `\E`: `CSI ? 27127 h` enables the new behavior, `CSI ?
  27127 l` disables it (the default).
* OSC 777;notify: desktop notifications. Use in combination with the
  new `notify` option in `foot.ini`
  (https://codeberg.org/dnkl/foot/issues/224).
* Status line terminfo capabilities `hs`, `tsl`, `fsl` and `dsl`. This
  enables e.g. vim to set the window title
  (https://codeberg.org/dnkl/foot/issues/242).


### Changed

* Blinking text now uses the foreground color, but dimmed down in its
  off state, instead of the background color.
* Sixel default maximum size is now 10000x10000 instead of the current
  window size.
* Graphical glitches/flashes when resizing the window while running a
  fullscreen application, i.e. the 'alt' screen
  (https://codeberg.org/dnkl/foot/issues/221).
* Cursor will now blink if **either** `CSI ? 12 h` or `CSI Ps SP q`
  has been used to enable blinking. **cursor.blink** in `foot.ini`
  controls the default state of `CSI Ps SP q`
  (https://codeberg.org/dnkl/foot/issues/218).
* The sub-parameter versions of the SGR RGB color escapes (e.g
  `\E[38:2...m`) can now be used _without_ the color space ID
  parameter.
* SGR 21 no longer disables **bold**. According to ECMA-48, SGR 21 is
  _”double underline_”. Foot does not (yet) implement that, but that’s
  no reason to implement a non-standard behavior.
* `DECRQM` now returns actual state of the requested mode, instead of
  always returning `2`.


### Removed

* Support for loading configuration from `$XDG_CONFIG_HOME/footrc`.
* `scrollback` option from `foot.ini`.
* `geometry` from `foot.ini`.
* Key binding action `scrollback-up` and `scrollback-down`.


### Fixed

* Error when re-assigning a default key binding
  (https://codeberg.org/dnkl/foot/issues/233).
* `\E[s`+`\E[u` (save/restore cursor) now saves and restores
  attributes and charset configuration, just like `\E7`+`\E8`.
* Report mouse motion events to the client application also while
  dragging the cursor outside the grid.
* Parsing of the sub-parameter versions of indexed SGR color escapes
  (e.g. `\E[38:5...m`)
* Frames occasionally being rendered while application synchronized
  updates is in effect.
* Handling of failures to parse the font specification string.
* Extra private/intermediate characters in escape sequences not being
  ignored.


### Contributors

* [kennylevinsen](https://codeberg.org/kennylevinsen)
* [craigbarnes](https://codeberg.org/craigbarnes)


## 1.5.4

### Changed


* Num Lock by default overrides the keypad mode. See
  **foot.ini**(5)::KEYPAD, or
  [README.md](README.md#user-content-keypad) for details
  (https://codeberg.org/dnkl/foot/issues/194).
* Single-width characters with double-width glyphs are now allowed to
  overflow into neighboring cells by default. Set
  **tweak.allow-overflowing-double-width-glyphs** to ‘no’ to disable
  this.

### Fixed

* Resize very slow when window is hidden
  (https://codeberg.org/dnkl/foot/issues/190).
* Key mappings for key combinations with `shift`+`tab`
  (https://codeberg.org/dnkl/foot/issues/210).
* Key mappings for key combinations with `alt`+`return`.
* `footclient` `-m` (`--maximized`) flag being ignored.
* Crash with explicitly sized sixels with a height less than 6 pixels.
* Key mappings for `esc` with modifiers.


### Contributors

* [craigbarnes](https://codeberg.org/craigbarnes)


## 1.5.3

### Fixed

* Crash when libxkbcommon cannot find a suitable libX11 _compose_
  file. Note that foot will run, but without support for dead keys.
  (https://codeberg.org/dnkl/foot/issues/170).
* Restored window size when window is un-tiled.
* XCursor shape in CSD corners when window is tiled.
* Error handling when processing keyboard input (maybe
  https://codeberg.org/dnkl/foot/issues/171).
* Compilation error _"overflow in conversion from long 'unsigned int'
  to 'int' changes value... "_ seen on platforms where the `request`
  argument in `ioctl(3)` is an `int` (for example: linux/ppc64).
* Crash when using the mouse in alternate scroll mode in an unfocused
  window (https://codeberg.org/dnkl/foot/issues/179).
* Character dropped from selection when "right-click-hold"-extending a
  selection (https://codeberg.org/dnkl/foot/issues/180).


## 1.5.2

### Fixed

* Regression: middle clicking double pastes in e.g. vim
  (https://codeberg.org/dnkl/foot/issues/168)


## 1.5.1

### Changed

* Default value of the **scrollback.multiplier** option in `foot.ini`
  from `1.0` to `3.0`.
* `shift`+`insert` now pastes from the primary selection by
  default. This is in addition to middle-clicking with the mouse.


### Fixed

* Mouse bindings now match even if the actual click count is larger
  than specified in the binding. This allows you to, for example,
  quickly press the middle-button to paste multiple times
  (https://codeberg.org/dnkl/foot/issues/146).
* Color flashes when changing the color palette with OSC 4,10,11
  (https://codeberg.org/dnkl/foot/issues/141).
* Scrollback position is now retained when resizing the window
  (https://codeberg.org/dnkl/foot/issues/142).
* Trackpad scrolling speed to better match the mouse scrolling speed,
  and to be consistent with other (Wayland) terminal emulators. Note
  that it is (much) slower compared to previous foot versions. Use the
  **scrollback.multiplier** option in `foot.ini` if you find the new
  speed too slow (https://codeberg.org/dnkl/foot/issues/144).
* Crash when `foot.ini` contains an invalid section name
  (https://codeberg.org/dnkl/foot/issues/159).
* Background opacity when in _reverse video_ mode.
* Crash when writing a sixel image that extends outside the terminal's
  right margin (https://codeberg.org/dnkl/foot/issues/151).
* Sixel image at non-zero column positions getting sheared at
  seemingly random occasions
  (https://codeberg.org/dnkl/foot/issues/151).
* Crash after either resizing a window or changing the font size if
  there were sixels present in the scrollback while doing so.
* _Send Device Attributes_ to only send a response if `Ps == 0`.
* Paste from primary when clipboard is empty.


### Contributors

* [craigbarnes](https://codeberg.org/craigbarnes)
* [zar](https://codeberg.org/zar)


## 1.5.0

### Deprecated

* `$XDG_CONFIG_HOME/footrc`/`~/.config/footrc`. Use
  `$XDG_CONFIG_HOME/foot/foot.ini`/`~/.config/foot/foot.ini` instead.
* **scrollback** option in `foot.ini`. Use **scrollback.lines**
  instead.
* **scrollback-up** key binding. Use **scrollback-up-page** instead.
* **scrollback-down** key binding. Use **scrollback-down-page**
  instead.


### Added

* Scrollback position indicator. This feature is optional and
  controlled by the **scrollback.indicator-position** and
  **scrollback.indicator-format** options in `foot.ini`
  (https://codeberg.org/dnkl/foot/issues/42).
* Key bindings in _scrollback search_ mode are now configurable.
* `--check-config` command line option.
* **pipe-selected** key binding. Works like **pipe-visible** and
  **pipe-scrollback**, but only pipes the currently selected text, if
  any (https://codeberg.org/dnkl/foot/issues/51).
* **mouse.hide-when-typing** option to `foot.ini`.
* **scrollback.multiplier** option to `foot.ini`
  (https://codeberg.org/dnkl/foot/issues/54).
* **colors.selection-foreground** and **colors.selection-background**
  options to `foot.ini`.
* **tweak.render-timer** option to `foot.ini`.
* Modifier support in mouse bindings
  (https://codeberg.org/dnkl/foot/issues/77).
* Click count support in mouse bindings, i.e double- and triple-click
  (https://codeberg.org/dnkl/foot/issues/78).
* All mouse actions (begin selection, select word, select row etc) are
  now configurable, via the new **select-begin**,
  **select-begin-block**, **select-extend**, **select-word**,
  **select-word-whitespace** and **select-row** options in the
  **mouse-bindings** section in `foot.ini`
  (https://codeberg.org/dnkl/foot/issues/79).
* Implement XTSAVE/XTRESTORE escape sequences, `CSI ? Ps s` and `CSI ?
  Ps r` (https://codeberg.org/dnkl/foot/issues/91).
* `$COLORTERM` is now set to `truecolor` at startup, to indicate
  support for 24-bit RGB colors.
* Experimental support for rendering double-width glyphs with a
  character width of 1. Must be explicitly enabled with
  `tweak.allow-overflowing-double-width-glyphs`
  (https://codeberg.org/dnkl/foot/issues/116).
* **initial-window-size-pixels** options to `foot.ini` and
  `-w,--window-size-pixels` command line option to `foot`. This option
  replaces the now deprecated **geometry** and `-g,--geometry`
  options.
* **initial-window-size-chars** option to `foot.ini` and
  `-W,--window-size-chars` command line option to `foot`. This option
  configures the initial window size in **characters**, and is an
  alternative to **initial-window-size-pixels**.
* **scrollback-up-half-page** and **scrollback-down-half-page** key
  bindings. They scroll up/down half of a page in the scrollback
  (https://codeberg.org/dnkl/foot/issues/128).
* **scrollback-up-line** and **scrollback-down-line** key
  bindings. They scroll up/down a single line in the scrollback.
* **mouse.alternate-scroll-mode** option to `foot.ini`. This option
  controls the initial state of the _Alternate Scroll Mode_, and
  defaults to `yes`. When enabled, mouse scroll events are translated
  to up/down key events in the alternate screen, letting you scroll in
  e.g. `less` and other applications without enabling native mouse
  support in them (https://codeberg.org/dnkl/foot/issues/135).


### Changed

* Renamed man page for `foot.ini` from **foot**(5) to **foot.ini**(5).
* Configuration errors are no longer fatal; foot will start and print
  an error inside the terminal (and of course still log errors on
  stderr).
* Default `--server` socket path to use `$WAYLAND_DISPLAY` instead of
  `$XDG_SESSION_ID` (https://codeberg.org/dnkl/foot/issues/55).
* Trailing empty cells are no longer highlighted in mouse selections.
* Foot now searches for its configuration in
  `$XDG_DATA_DIRS/foot/foot.ini`, if no configuration is found in
  `$XDG_CONFIG_HOME/foot/foot.ini` or in `$XDG_CONFIG_HOME/footrc`.
* Minimum window size changed from four rows and 20 columns, to 1 row
  and 2 columns.
* **scrollback-up/down** renamed to **scrollback-up/down-page**.
* fcft >= 2.3.0 is now required.


### Fixed

* Command lines for **pipe-visible** and **pipe-scrollback** are now
  tokenized (i.e. syntax checked) when the configuration is loaded,
  instead of every time the key binding is executed.
* Incorrect multi-column character spacer insertion when reflowing
  text.
* Compilation errors in 32-bit builds.
* Mouse cursor style in top and left margins.
* Selection is now **updated** when the cursor moves outside the grid
  (https://codeberg.org/dnkl/foot/issues/70).
* Viewport sometimes not moving when doing a scrollback search.
* Crash when canceling a scrollback search and the window had been
  resized while searching.
* Selection start point not moving when the selection changes
  direction.
* OSC 10/11/104/110/111 (modify colors) did not update existing screen
  content (https://codeberg.org/dnkl/foot/issues/94).
* Extra newlines when copying empty cells
  (https://codeberg.org/dnkl/foot/issues/97).
* Mouse events from being sent to client application when a mouse
  binding has consumed it.
* Input events from getting mixed with paste data
  (https://codeberg.org/dnkl/foot/issues/101).
* Missing DPI values for “some” monitors on Gnome
  (https://codeberg.org/dnkl/foot/issues/118).
* Handling of multi-column composed characters while reflowing.
* Escape sequences sent for key combinations with `Return`, that did
  **not** include `Alt`.
* Clipboard (or primary selection) is now cleared when receiving an
  OSC-52 command with an invalid base64 encoded payload.
* Cursor position being set outside the grid when reflowing text.
* CSD buttons to be hidden when window size becomes so small that they
  no longer fit.


### Contributors

* [craigbarnes](https://codeberg.org/craigbarnes)
* [birger](https://codeberg.org/birger)
* [Ordoviz](https://codeberg.org/Ordoviz)
* [cherti](https://codeberg.org/cherti)


## 1.4.4
### Changed

* Mouse cursor is now always a `left_ptr` when inside the margins, to
  indicate it is not possible to start a selection.


### Fixed

* Crash when starting a selection inside the margins.
* Improved font size consistency across multiple monitors with
  different DPI (https://codeberg.org/dnkl/foot/issues/47).
* Handle trailing comments in `footrc`


## 1.4.3
### Added

* Section to [README.md](README.md) describing how to programmatically
  identify foot.
* [LICENSE](LICENSE), [README.md](README.md) and
  [CHANGELOG.md](CHANGELOG.md) are now installed to
  `${datadir}/doc/foot`.
* Support for escaping quotes in **pipe-visible** and
  **pipe-scrollback** commands.


### Changed

* Primary DA to no longer indicate support for _Selective Erase_,
  _Technical Characters_ and _Terminal State Interrogation_.
* Secondary DA to report foot as a VT220 instead of a VT420.
* Secondary DA to report foot's version number in parameter 2, the
  _Firmware Version_. The string is made up of foot's major, minor and
  patch version numbers, always using two digits for each version
  number and without any other separating characters. Thus, _1.4.2_
  would be reported as `010402` (i.e. the full response would be
  `\E[>1;010402;0c`).
* Scrollback search to only move the viewport if the match lies
  outside it.
* Scrollback search to focus match, that requires a viewport change,
  roughly in the center of the screen.
* Extending a selection with the right mouse button now works while
  dragging the mouse.


### Fixed

* Crash in scrollback search.
* Crash when a **pipe-visible** or **pipe-scrollback** command
  contained an unclosed quote
  (https://codeberg.org/dnkl/foot/issues/49).


### Contributors

* [birger](https://codeberg.org/birger)
* [cherti](https://codeberg.org/cherti)


## 1.4.2

### Changed

* Maximum window title length from 100 to 2048.


### Fixed

* Crash when overwriting a sixel and the row being overwritten did not
  cover an entire cell.
* Assertion failure in debug builds when overwriting a sixel image.


## 1.4.1

### Fixed

* Compilation errors in release builds with some combinations of
  compilers and compiler flags.


## 1.4.0

### Added

* `Sync` to terminfo. This is a tmux extension that indicates
  _"Synchronized Updates"_ are supported.
* `--hold` command line option to `footclient`.
* Key mapping for `KP_Decimal`.
* Terminfo entries for keypad keys: `ka1`, `ka2`, `ka3`, `kb1`, `kb3`,
  `kc1`, `kc2`, `kc3`, `kp5`, `kpADD`, `kpCMA`, `kpDIV`, `kpDOT`,
  `kpMUL`, `kpSUB` and `kpZRO`.
* **blink** option to `footrc`; a boolean that lets you control
    whether the cursor should blink or not by default. Note that
    applications can override this.
* Multi-seat support
* Implemented `C0::FF` (form feed)
* **pipe-visible** and **pipe-scrollback** key bindings. These let you
  pipe either the currently visible text, or the entire scrollback to
  external tools (https://codeberg.org/dnkl/foot/issues/29). Example:
  `pipe-visible=[sh -c "xurls | bemenu | xargs -r firefox] Control+Print`


### Changed

* Background transparency to only be used with the default background
  color.
* Copy-to-clipboard/primary-selection to insert a line break if either
  the last cell on the previous line or the first cell on the next
  line is empty.
* Number of lines to scroll is now always clamped to the number of
  lines in the scrolling region..
* New terminal windows spawned with `ctrl`+`shift`+`n` are no longer
  double forked.
* Unicode combining character overflow errors are only logged when
  debug logging has been enabled.
* OSC 4 (_Set Color_) now updates already rendered cells, excluding
  scrollback.
* Mouse cursor from `hand2` to `left_ptr` when client is capturing the
  mouse.
* Sixel images are now removed when the font size is **decreased**.
* `DECSCUSR` (_Set Cursor Style_, `CSI Ps SP q`) now uses `Ps=0`
  instead of `Ps=2` to reset the style to the user configured default
  style. `Ps=2` now always configures a _Steady Block_ cursor.
* `Se` terminfo capability from `\E[2 q` to `\E[ q`.
* Hollow cursor to be drawn when window has lost _keyboard_ focus
  rather than _visual_ focus.


### Fixed

* Do not stop an ongoing selection when `shift` is released. When the
  client application is capturing the mouse, one must hold down
  `shift` to start a selection. This selection is now finalized only
  when the mouse button is released - not as soon as `shift` is
  released.
* Selected cells did not appear selected if programmatically modified.
* Rare crash when scrolling and the new viewport ended up **exactly**
  on the wrap around.
* Selection handling when viewport wrapped around.
* Restore signal mask in the client process.
* Set `IUTF8`.
* Selection of double-width characters. It is no longer possible to
  select half of a double-width character.
* Draw hollow block cursor on top of character.
* Set an initial `TIOCSWINSZ`. This ensures clients never read a
  `0x0` terminal size (https://codeberg.org/dnkl/foot/issues/20).
* Glyphs overflowing into surrounding cells
  (https://codeberg.org/dnkl/foot/issues/21).
* Crash when last rendered cursor cell had scrolled off screen and
  `\E[J3` was executed.
* Assert (debug builds) when an `\e]4` OSC escape was not followed by
  a `;`.
* Window title always being set to "foot" on reset.
* Terminfo entry `kb2` (center keypad key); it is now set to `\EOu`
  (which is what foot emits) instead of the incorrect value `\EOE`.
* Palette re-use in sixel images. Previously, the palette was reset
  after each image.
* Do not auto-resize a sixel image for which the client has specified
  a size. This fixes an issue where an image would incorrectly
  overflow into the cell row beneath.
* Text printed, or other sixel images drawn, on top of a sixel image
  no longer erases the entire image, only the part(s) covered by the
  new text or image.
* Sixel images being erased when printing text next to them.
* Sixel handling when resizing window.
* Sixel handling when scrollback wraps around.
* Foot now issues much fewer `wl_surface_damage_buffer()` calls
  (https://codeberg.org/dnkl/foot/issues/35).
* `C0::VT` to be processed as `C0::LF`. Previously, `C0::VT` would
  only move the cursor down, but never scroll.
* `C0::HT` (_Horizontal Tab_, or `\t`) no longer clears `LCF` (_Last
  Column Flag_).
* `C0::LF` now always clears `LCF`. Previously, it only cleared it
  when the cursor was **not** at the bottom of the scrolling region.
* `IND` and `RI` now clears `LCF`.
* `DECAWM` now clears `LCF`.
* A multi-column character that does not fit on the current line is
  now printed on the next line, instead of only printing half the
  character.
* Font size can no longer be reduced to negative values
  (https://codeberg.org/dnkl/foot/issues/38).


## 1.3.0

### Added

* User configurable key- and mouse bindings. See `man 5 foot` and the
  example `footrc` (https://codeberg.org/dnkl/foot/issues/1)
* **initial-window-mode** option to `footrc`, that lets you control
  the initial mode for each newly spawned window: _windowed_,
  _maximized_ or _fullscreen_.
* **app-id** option to `footrc` and `--app-id` command line option,
  that sets the _app-id_ property on the Wayland window.
* **title** option to `footrc` and `--title` command line option, that
  sets the initial window title.
* Right mouse button extends the current selection.
* `CSI Ps ; Ps ; Ps t` escape sequences for the following parameters:
  `11t`, `13t`, `13;2t`, `14t`, `14;2t`, `15t`, `19t`.
* Unicode combining characters.


### Changed

* Spaces no longer removed from zsh font name completions.
* Default key binding for _spawn-terminal_ to ctrl+shift+n.
* Renderer is now much faster with interactive scrolling
  (https://codeberg.org/dnkl/foot/issues/4)
* memfd sealing failures are no longer fatal errors.
* Selection to no longer be cleared on resize.
* The current monitor's subpixel order (RGB/BGR/V-RGB/V-BGR) is
  preferred over FontConfig's `rgba` property. Only if the monitor's
  subpixel order is `unknown` is FontConfig's `rgba` property used. If
  the subpixel order is `none`, then grayscale antialiasing is
  used. The subpixel order is ignored if antialiasing has been
  disabled.
* The four primary font variants (normal, bold, italic, bold italic)
  are now loaded in parallel. This speeds up both the initial startup
  time, as well as DPI changes.
* Command line parsing no longer tries to parse arguments following
  the command-to-execute. This means one can now write `foot sh -c
  true` instead of `foot -- sh -c true`.


### Removed

* Keyboard/pointer handler workarounds for Sway 1.2.


### Fixed

* Sixel images moved or deleted on window resize.
* Cursor sometimes incorrectly restored on exit from alternate screen.
* 'Underline' cursor being invisible on underlined text.
* Restored cursor position in 'normal' screen when window was resized
  while in 'alt' screen.
* Hostname in OSC 7 URI not being validated.
* OSC 4 with multiple `c;spec` pairs.
* Alt+Return to emit "ESC \r".
* Trackpad sloooow scrolling to eventually scroll a line.
* Memory leak in terminal reset.
* Translation of cursor coordinates on resize
* Scaling color specifiers in OSC sequences.
* `OSC 12 ?` to return the cursor color, not the cursor's text color.
* `OSC 12;#000000` to configure the cursor to use inverted
  foreground/background colors.
* Call `ioctl(TIOCSCTTY)` on the pts fd in the slave process.


## 1.2.3

### Fixed
* Forgot to version bump 1.2.2


## 1.2.2

### Changed

* Changed icon name in `foot.desktop` and `foot-server.desktop` from
  _terminal_ to _utilities-terminal_.
* `XDG_SESSION_ID` is now included in the server/daemon default socket
  path.


### Fixed

* Window size doubling when moving window between outputs with
  different scaling factors (https://codeberg.org/dnkl/foot/issues/3).
* Font being too small on monitors with fractional scaling
  (https://codeberg.org/dnkl/foot/issues/5).


## 1.2.1

### Fixed

* Building AUR package


## 1.2.0

### Added

* Run-time text resize using ctrl-+, ctrl+- and ctrl+0
* Font size adjusts dynamically to outputs' DPI
* Reflow text when resizing window
* **pad** option to `footrc`
* **login-shell** option to `footrc` and `--login-shell` command line
  option
* Client side decorations (CSDs). This finally makes foot usable on
  GNOME.
* Sixel graphics support
* OSC 12 and 112 escape sequences (set/reset text cursor color)
* REP CSI escape sequence
* `oc` to terminfo
* foot-server.desktop file
* Window and cell size reporting escape sequences
* `--hold` command line option
* `--print-pid=FILE|FD` command line option


### Changed

* Subpixel antialiasing is only enabled when background is opaque
* Meta/alt ESC prefix can now be disabled with `\E[?1036l`. In this
  mode, the 8:th bit is set and the result is UTF-8 encoded. This can
  also be disabled with `\E[1024l` (in which case the Alt key is
  effectively being ignored).
* terminfo now uses ST instead of BEL as OSC terminator
* Logging to print to stderr, not stdout
* Backspace now emits DEL (^?), and ctrl+backspace emits BS (^H)


### Removed

* '28' from DA response<|MERGE_RESOLUTION|>--- conflicted
+++ resolved
@@ -1,10 +1,7 @@
 # Changelog
 
-<<<<<<< HEAD
 * [Unreleased](#Unreleased)
-=======
 * [1.6.1](#1-6-1)
->>>>>>> fbe9f54d
 * [1.6.0](#1-6-0)
 * [1.5.4](#1-5-4)
 * [1.5.3](#1-5-3)
@@ -23,11 +20,8 @@
 * [1.2.0](#1-2-0)
 
 
-<<<<<<< HEAD
 ## Unreleased
-
 ### Added
-
 ### Changed
 
 * The fcft and tllist library subprojects are now handled via Meson
@@ -35,11 +29,16 @@
   instead of needing to be manually cloned.
 
 
-=======
+### Deprecated
+### Removed
+### Fixed
+### Security
+### Contributors
+
+* [craigbarnes](https://codeberg.org/craigbarnes)
+
+
 ## 1.6.1
-### Added
-### Changed
->>>>>>> fbe9f54d
 ### Deprecated
 ### Removed
 ### Fixed
@@ -51,10 +50,6 @@
 
 
 ### Security
-<<<<<<< HEAD
-
-=======
->>>>>>> fbe9f54d
 ### Contributors
 
 * [craigbarnes](https://codeberg.org/craigbarnes)
